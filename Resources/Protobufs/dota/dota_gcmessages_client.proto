--- conflicted
+++ resolved
@@ -762,10 +762,7 @@
 		ALL_HERO_CHALLENGE_PROGRESS = 52;
 		NEED_INITIAL_SKILL = 53;
 		NEED_INITIAL_SKILL_IN_PARTY = 54;
-<<<<<<< HEAD
-=======
 		TARGET_ENGINE_MISMATCH = 55;
->>>>>>> abcb08dc
 	}
 
 	optional .CMsgDOTAPopup.PopupID id = 1 [default = KICKED_FROM_LOBBY];
