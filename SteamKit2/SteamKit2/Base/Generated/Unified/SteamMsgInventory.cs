//------------------------------------------------------------------------------
// <auto-generated>
//     This code was generated by a tool.
//
//     Changes to this file may cause incorrect behavior and will be lost if
//     the code is regenerated.
// </auto-generated>
//------------------------------------------------------------------------------
#pragma warning disable 1591

<<<<<<< HEAD
// Option: light framework (CF/Silverlight) enabled
=======
// Option: missing-value detection (*Specified/ShouldSerialize*/Reset*) enabled
>>>>>>> 332b58c0
    
// Generated from: steammessages_inventory.steamclient.proto
// Note: requires additional types generated from: steammessages_unified_base.steamclient.proto
namespace SteamKit2.Unified.Internal
{
  [global::ProtoBuf.ProtoContract(Name=@"CInventory_GetInventory_Request")]
  public partial class CInventory_GetInventory_Request : global::ProtoBuf.IExtensible
  {
    public CInventory_GetInventory_Request() {}
    

    private uint? _appid;
    [global::ProtoBuf.ProtoMember(1, IsRequired = false, Name=@"appid", DataFormat = global::ProtoBuf.DataFormat.TwosComplement)]
    public uint appid
    {
      get { return _appid?? default(uint); }
      set { _appid = value; }
    }
    [global::System.Xml.Serialization.XmlIgnore]
    [global::System.ComponentModel.Browsable(false)]
    public bool appidSpecified
    {
      get { return _appid != null; }
      set { if (value == (_appid== null)) _appid = value ? this.appid : (uint?)null; }
    }
    private bool ShouldSerializeappid() { return appidSpecified; }
    private void Resetappid() { appidSpecified = false; }
    

    private ulong? _steamid;
    [global::ProtoBuf.ProtoMember(2, IsRequired = false, Name=@"steamid", DataFormat = global::ProtoBuf.DataFormat.TwosComplement)]
    public ulong steamid
    {
      get { return _steamid?? default(ulong); }
      set { _steamid = value; }
    }
    [global::System.Xml.Serialization.XmlIgnore]
    [global::System.ComponentModel.Browsable(false)]
    public bool steamidSpecified
    {
      get { return _steamid != null; }
      set { if (value == (_steamid== null)) _steamid = value ? this.steamid : (ulong?)null; }
    }
    private bool ShouldSerializesteamid() { return steamidSpecified; }
    private void Resetsteamid() { steamidSpecified = false; }
    
    private global::ProtoBuf.IExtension extensionObject;
    global::ProtoBuf.IExtension global::ProtoBuf.IExtensible.GetExtensionObject(bool createIfMissing)
      { return global::ProtoBuf.Extensible.GetExtensionObject(ref extensionObject, createIfMissing); }
  }
  
  [global::ProtoBuf.ProtoContract(Name=@"CInventory_Response")]
  public partial class CInventory_Response : global::ProtoBuf.IExtensible
  {
    public CInventory_Response() {}
    

    private string _etag;
    [global::ProtoBuf.ProtoMember(1, IsRequired = false, Name=@"etag", DataFormat = global::ProtoBuf.DataFormat.Default)]
    public string etag
    {
      get { return _etag?? ""; }
      set { _etag = value; }
    }
    [global::System.Xml.Serialization.XmlIgnore]
    [global::System.ComponentModel.Browsable(false)]
    public bool etagSpecified
    {
      get { return _etag != null; }
      set { if (value == (_etag== null)) _etag = value ? this.etag : (string)null; }
    }
    private bool ShouldSerializeetag() { return etagSpecified; }
    private void Resetetag() { etagSpecified = false; }
    
    private readonly global::System.Collections.Generic.List<ulong> _removeditemids = new global::System.Collections.Generic.List<ulong>();
    [global::ProtoBuf.ProtoMember(2, Name=@"removeditemids", DataFormat = global::ProtoBuf.DataFormat.TwosComplement)]
    public global::System.Collections.Generic.List<ulong> removeditemids
    {
      get { return _removeditemids; }
    }
  

    private string _item_json;
    [global::ProtoBuf.ProtoMember(3, IsRequired = false, Name=@"item_json", DataFormat = global::ProtoBuf.DataFormat.Default)]
    public string item_json
    {
      get { return _item_json?? ""; }
      set { _item_json = value; }
    }
    [global::System.Xml.Serialization.XmlIgnore]
    [global::System.ComponentModel.Browsable(false)]
    public bool item_jsonSpecified
    {
      get { return _item_json != null; }
      set { if (value == (_item_json== null)) _item_json = value ? this.item_json : (string)null; }
    }
    private bool ShouldSerializeitem_json() { return item_jsonSpecified; }
    private void Resetitem_json() { item_jsonSpecified = false; }
    

    private string _itemdef_json;
    [global::ProtoBuf.ProtoMember(4, IsRequired = false, Name=@"itemdef_json", DataFormat = global::ProtoBuf.DataFormat.Default)]
    public string itemdef_json
    {
      get { return _itemdef_json?? ""; }
      set { _itemdef_json = value; }
    }
    [global::System.Xml.Serialization.XmlIgnore]
    [global::System.ComponentModel.Browsable(false)]
    public bool itemdef_jsonSpecified
    {
      get { return _itemdef_json != null; }
      set { if (value == (_itemdef_json== null)) _itemdef_json = value ? this.itemdef_json : (string)null; }
    }
    private bool ShouldSerializeitemdef_json() { return itemdef_jsonSpecified; }
    private void Resetitemdef_json() { itemdef_jsonSpecified = false; }
    

    private byte[] _ticket;
    [global::ProtoBuf.ProtoMember(5, IsRequired = false, Name=@"ticket", DataFormat = global::ProtoBuf.DataFormat.Default)]
    public byte[] ticket
    {
      get { return _ticket?? null; }
      set { _ticket = value; }
    }
<<<<<<< HEAD

    private bool _replayed = default(bool);
    [global::ProtoBuf.ProtoMember(6, IsRequired = false, Name=@"replayed", DataFormat = global::ProtoBuf.DataFormat.Default)]
    [global::System.ComponentModel.DefaultValue(default(bool))]
    public bool replayed
    {
      get { return _replayed; }
      set { _replayed = value; }
    }
=======
    [global::System.Xml.Serialization.XmlIgnore]
    [global::System.ComponentModel.Browsable(false)]
    public bool ticketSpecified
    {
      get { return _ticket != null; }
      set { if (value == (_ticket== null)) _ticket = value ? this.ticket : (byte[])null; }
    }
    private bool ShouldSerializeticket() { return ticketSpecified; }
    private void Resetticket() { ticketSpecified = false; }
    
>>>>>>> 332b58c0
    private global::ProtoBuf.IExtension extensionObject;
    global::ProtoBuf.IExtension global::ProtoBuf.IExtensible.GetExtensionObject(bool createIfMissing)
      { return global::ProtoBuf.Extensible.GetExtensionObject(ref extensionObject, createIfMissing); }
  }
  
  [global::ProtoBuf.ProtoContract(Name=@"CInventory_ExchangeItem_Request")]
  public partial class CInventory_ExchangeItem_Request : global::ProtoBuf.IExtensible
  {
    public CInventory_ExchangeItem_Request() {}
    

    private uint? _appid;
    [global::ProtoBuf.ProtoMember(1, IsRequired = false, Name=@"appid", DataFormat = global::ProtoBuf.DataFormat.TwosComplement)]
    public uint appid
    {
      get { return _appid?? default(uint); }
      set { _appid = value; }
    }
    [global::System.Xml.Serialization.XmlIgnore]
    [global::System.ComponentModel.Browsable(false)]
    public bool appidSpecified
    {
      get { return _appid != null; }
      set { if (value == (_appid== null)) _appid = value ? this.appid : (uint?)null; }
    }
    private bool ShouldSerializeappid() { return appidSpecified; }
    private void Resetappid() { appidSpecified = false; }
    

    private ulong? _steamid;
    [global::ProtoBuf.ProtoMember(2, IsRequired = false, Name=@"steamid", DataFormat = global::ProtoBuf.DataFormat.TwosComplement)]
    public ulong steamid
    {
      get { return _steamid?? default(ulong); }
      set { _steamid = value; }
    }
    [global::System.Xml.Serialization.XmlIgnore]
    [global::System.ComponentModel.Browsable(false)]
    public bool steamidSpecified
    {
      get { return _steamid != null; }
      set { if (value == (_steamid== null)) _steamid = value ? this.steamid : (ulong?)null; }
    }
    private bool ShouldSerializesteamid() { return steamidSpecified; }
    private void Resetsteamid() { steamidSpecified = false; }
    
    private readonly global::System.Collections.Generic.List<ulong> _materialsitemid = new global::System.Collections.Generic.List<ulong>();
    [global::ProtoBuf.ProtoMember(3, Name=@"materialsitemid", DataFormat = global::ProtoBuf.DataFormat.TwosComplement)]
    public global::System.Collections.Generic.List<ulong> materialsitemid
    {
      get { return _materialsitemid; }
    }
  
    private readonly global::System.Collections.Generic.List<uint> _materialsquantity = new global::System.Collections.Generic.List<uint>();
    [global::ProtoBuf.ProtoMember(4, Name=@"materialsquantity", DataFormat = global::ProtoBuf.DataFormat.TwosComplement)]
    public global::System.Collections.Generic.List<uint> materialsquantity
    {
      get { return _materialsquantity; }
    }
  

    private ulong? _outputitemdefid;
    [global::ProtoBuf.ProtoMember(5, IsRequired = false, Name=@"outputitemdefid", DataFormat = global::ProtoBuf.DataFormat.TwosComplement)]
    public ulong outputitemdefid
    {
      get { return _outputitemdefid?? default(ulong); }
      set { _outputitemdefid = value; }
    }
    [global::System.Xml.Serialization.XmlIgnore]
    [global::System.ComponentModel.Browsable(false)]
    public bool outputitemdefidSpecified
    {
      get { return _outputitemdefid != null; }
      set { if (value == (_outputitemdefid== null)) _outputitemdefid = value ? this.outputitemdefid : (ulong?)null; }
    }
    private bool ShouldSerializeoutputitemdefid() { return outputitemdefidSpecified; }
    private void Resetoutputitemdefid() { outputitemdefidSpecified = false; }
    
    private global::ProtoBuf.IExtension extensionObject;
    global::ProtoBuf.IExtension global::ProtoBuf.IExtensible.GetExtensionObject(bool createIfMissing)
      { return global::ProtoBuf.Extensible.GetExtensionObject(ref extensionObject, createIfMissing); }
  }
  
  [global::ProtoBuf.ProtoContract(Name=@"CInventory_GetEligiblePromoItemDefIDs_Request")]
  public partial class CInventory_GetEligiblePromoItemDefIDs_Request : global::ProtoBuf.IExtensible
  {
    public CInventory_GetEligiblePromoItemDefIDs_Request() {}
    

    private uint _appid = default(uint);
    [global::ProtoBuf.ProtoMember(1, IsRequired = false, Name=@"appid", DataFormat = global::ProtoBuf.DataFormat.TwosComplement)]
    [global::System.ComponentModel.DefaultValue(default(uint))]
    public uint appid
    {
      get { return _appid; }
      set { _appid = value; }
    }

    private ulong _steamid = default(ulong);
    [global::ProtoBuf.ProtoMember(2, IsRequired = false, Name=@"steamid", DataFormat = global::ProtoBuf.DataFormat.TwosComplement)]
    [global::System.ComponentModel.DefaultValue(default(ulong))]
    public ulong steamid
    {
      get { return _steamid; }
      set { _steamid = value; }
    }
    private global::ProtoBuf.IExtension extensionObject;
    global::ProtoBuf.IExtension global::ProtoBuf.IExtensible.GetExtensionObject(bool createIfMissing)
      { return global::ProtoBuf.Extensible.GetExtensionObject(ref extensionObject, createIfMissing); }
  }
  
  [global::ProtoBuf.ProtoContract(Name=@"CInventory_GetEligiblePromoItemDefIDs_Response")]
  public partial class CInventory_GetEligiblePromoItemDefIDs_Response : global::ProtoBuf.IExtensible
  {
    public CInventory_GetEligiblePromoItemDefIDs_Response() {}
    
    private readonly global::System.Collections.Generic.List<ulong> _itemdefids = new global::System.Collections.Generic.List<ulong>();
    [global::ProtoBuf.ProtoMember(1, Name=@"itemdefids", DataFormat = global::ProtoBuf.DataFormat.TwosComplement)]
    public global::System.Collections.Generic.List<ulong> itemdefids
    {
      get { return _itemdefids; }
    }
  
    private global::ProtoBuf.IExtension extensionObject;
    global::ProtoBuf.IExtension global::ProtoBuf.IExtensible.GetExtensionObject(bool createIfMissing)
      { return global::ProtoBuf.Extensible.GetExtensionObject(ref extensionObject, createIfMissing); }
  }
  
  [global::ProtoBuf.ProtoContract(Name=@"CInventory_AddItem_Request")]
  public partial class CInventory_AddItem_Request : global::ProtoBuf.IExtensible
  {
    public CInventory_AddItem_Request() {}
    

    private uint? _appid;
    [global::ProtoBuf.ProtoMember(1, IsRequired = false, Name=@"appid", DataFormat = global::ProtoBuf.DataFormat.TwosComplement)]
    public uint appid
    {
      get { return _appid?? default(uint); }
      set { _appid = value; }
    }
    [global::System.Xml.Serialization.XmlIgnore]
    [global::System.ComponentModel.Browsable(false)]
    public bool appidSpecified
    {
      get { return _appid != null; }
      set { if (value == (_appid== null)) _appid = value ? this.appid : (uint?)null; }
    }
    private bool ShouldSerializeappid() { return appidSpecified; }
    private void Resetappid() { appidSpecified = false; }
    
    private readonly global::System.Collections.Generic.List<ulong> _itemdefid = new global::System.Collections.Generic.List<ulong>();
    [global::ProtoBuf.ProtoMember(2, Name=@"itemdefid", DataFormat = global::ProtoBuf.DataFormat.TwosComplement)]
    public global::System.Collections.Generic.List<ulong> itemdefid
    {
      get { return _itemdefid; }
    }
  
    private readonly global::System.Collections.Generic.List<string> _itempropsjson = new global::System.Collections.Generic.List<string>();
    [global::ProtoBuf.ProtoMember(3, Name=@"itempropsjson", DataFormat = global::ProtoBuf.DataFormat.Default)]
    public global::System.Collections.Generic.List<string> itempropsjson
    {
      get { return _itempropsjson; }
    }
  

    private ulong? _steamid;
    [global::ProtoBuf.ProtoMember(4, IsRequired = false, Name=@"steamid", DataFormat = global::ProtoBuf.DataFormat.TwosComplement)]
    public ulong steamid
    {
      get { return _steamid?? default(ulong); }
      set { _steamid = value; }
    }
    [global::System.Xml.Serialization.XmlIgnore]
    [global::System.ComponentModel.Browsable(false)]
    public bool steamidSpecified
    {
      get { return _steamid != null; }
      set { if (value == (_steamid== null)) _steamid = value ? this.steamid : (ulong?)null; }
    }
    private bool ShouldSerializesteamid() { return steamidSpecified; }
    private void Resetsteamid() { steamidSpecified = false; }
    

    private bool? _notify;
    [global::ProtoBuf.ProtoMember(5, IsRequired = false, Name=@"notify", DataFormat = global::ProtoBuf.DataFormat.Default)]
    public bool notify
    {
      get { return _notify?? default(bool); }
      set { _notify = value; }
    }
<<<<<<< HEAD

    private ulong _requestid = default(ulong);
    [global::ProtoBuf.ProtoMember(6, IsRequired = false, Name=@"requestid", DataFormat = global::ProtoBuf.DataFormat.TwosComplement)]
    [global::System.ComponentModel.DefaultValue(default(ulong))]
    public ulong requestid
    {
      get { return _requestid; }
      set { _requestid = value; }
    }
=======
    [global::System.Xml.Serialization.XmlIgnore]
    [global::System.ComponentModel.Browsable(false)]
    public bool notifySpecified
    {
      get { return _notify != null; }
      set { if (value == (_notify== null)) _notify = value ? this.notify : (bool?)null; }
    }
    private bool ShouldSerializenotify() { return notifySpecified; }
    private void Resetnotify() { notifySpecified = false; }
    
>>>>>>> 332b58c0
    private global::ProtoBuf.IExtension extensionObject;
    global::ProtoBuf.IExtension global::ProtoBuf.IExtensible.GetExtensionObject(bool createIfMissing)
      { return global::ProtoBuf.Extensible.GetExtensionObject(ref extensionObject, createIfMissing); }
  }
  
  [global::ProtoBuf.ProtoContract(Name=@"CInventory_SafeModifyItem_Request")]
  public partial class CInventory_SafeModifyItem_Request : global::ProtoBuf.IExtensible
  {
    public CInventory_SafeModifyItem_Request() {}
    

    private uint? _appid;
    [global::ProtoBuf.ProtoMember(1, IsRequired = false, Name=@"appid", DataFormat = global::ProtoBuf.DataFormat.TwosComplement)]
    public uint appid
    {
      get { return _appid?? default(uint); }
      set { _appid = value; }
    }
    [global::System.Xml.Serialization.XmlIgnore]
    [global::System.ComponentModel.Browsable(false)]
    public bool appidSpecified
    {
      get { return _appid != null; }
      set { if (value == (_appid== null)) _appid = value ? this.appid : (uint?)null; }
    }
    private bool ShouldSerializeappid() { return appidSpecified; }
    private void Resetappid() { appidSpecified = false; }
    

    private ulong? _acctid;
    [global::ProtoBuf.ProtoMember(2, IsRequired = false, Name=@"acctid", DataFormat = global::ProtoBuf.DataFormat.TwosComplement)]
    public ulong acctid
    {
      get { return _acctid?? default(ulong); }
      set { _acctid = value; }
    }
    [global::System.Xml.Serialization.XmlIgnore]
    [global::System.ComponentModel.Browsable(false)]
    public bool acctidSpecified
    {
      get { return _acctid != null; }
      set { if (value == (_acctid== null)) _acctid = value ? this.acctid : (ulong?)null; }
    }
    private bool ShouldSerializeacctid() { return acctidSpecified; }
    private void Resetacctid() { acctidSpecified = false; }
    

    private ulong? _itemid;
    [global::ProtoBuf.ProtoMember(3, IsRequired = false, Name=@"itemid", DataFormat = global::ProtoBuf.DataFormat.TwosComplement)]
    public ulong itemid
    {
      get { return _itemid?? default(ulong); }
      set { _itemid = value; }
    }
    [global::System.Xml.Serialization.XmlIgnore]
    [global::System.ComponentModel.Browsable(false)]
    public bool itemidSpecified
    {
      get { return _itemid != null; }
      set { if (value == (_itemid== null)) _itemid = value ? this.itemid : (ulong?)null; }
    }
    private bool ShouldSerializeitemid() { return itemidSpecified; }
    private void Resetitemid() { itemidSpecified = false; }
    

    private string _itempropsjson;
    [global::ProtoBuf.ProtoMember(4, IsRequired = false, Name=@"itempropsjson", DataFormat = global::ProtoBuf.DataFormat.Default)]
    public string itempropsjson
    {
      get { return _itempropsjson?? ""; }
      set { _itempropsjson = value; }
    }
    [global::System.Xml.Serialization.XmlIgnore]
    [global::System.ComponentModel.Browsable(false)]
    public bool itempropsjsonSpecified
    {
      get { return _itempropsjson != null; }
      set { if (value == (_itempropsjson== null)) _itempropsjson = value ? this.itempropsjson : (string)null; }
    }
    private bool ShouldSerializeitempropsjson() { return itempropsjsonSpecified; }
    private void Resetitempropsjson() { itempropsjsonSpecified = false; }
    
    private global::ProtoBuf.IExtension extensionObject;
    global::ProtoBuf.IExtension global::ProtoBuf.IExtensible.GetExtensionObject(bool createIfMissing)
      { return global::ProtoBuf.Extensible.GetExtensionObject(ref extensionObject, createIfMissing); }
  }
  
  [global::ProtoBuf.ProtoContract(Name=@"CInventory_ConsumePlaytime_Request")]
  public partial class CInventory_ConsumePlaytime_Request : global::ProtoBuf.IExtensible
  {
    public CInventory_ConsumePlaytime_Request() {}
    

    private uint? _appid;
    [global::ProtoBuf.ProtoMember(1, IsRequired = false, Name=@"appid", DataFormat = global::ProtoBuf.DataFormat.TwosComplement)]
    public uint appid
    {
      get { return _appid?? default(uint); }
      set { _appid = value; }
    }
    [global::System.Xml.Serialization.XmlIgnore]
    [global::System.ComponentModel.Browsable(false)]
    public bool appidSpecified
    {
      get { return _appid != null; }
      set { if (value == (_appid== null)) _appid = value ? this.appid : (uint?)null; }
    }
    private bool ShouldSerializeappid() { return appidSpecified; }
    private void Resetappid() { appidSpecified = false; }
    

    private ulong? _itemdefid;
    [global::ProtoBuf.ProtoMember(2, IsRequired = false, Name=@"itemdefid", DataFormat = global::ProtoBuf.DataFormat.TwosComplement)]
    public ulong itemdefid
    {
      get { return _itemdefid?? default(ulong); }
      set { _itemdefid = value; }
    }
    [global::System.Xml.Serialization.XmlIgnore]
    [global::System.ComponentModel.Browsable(false)]
    public bool itemdefidSpecified
    {
      get { return _itemdefid != null; }
      set { if (value == (_itemdefid== null)) _itemdefid = value ? this.itemdefid : (ulong?)null; }
    }
    private bool ShouldSerializeitemdefid() { return itemdefidSpecified; }
    private void Resetitemdefid() { itemdefidSpecified = false; }
    
    private global::ProtoBuf.IExtension extensionObject;
    global::ProtoBuf.IExtension global::ProtoBuf.IExtensible.GetExtensionObject(bool createIfMissing)
      { return global::ProtoBuf.Extensible.GetExtensionObject(ref extensionObject, createIfMissing); }
  }
  
<<<<<<< HEAD
  [global::ProtoBuf.ProtoContract(Name=@"CInventory_ConsumeItem_Request")]
=======
  [global::System.Serializable, global::ProtoBuf.ProtoContract(Name=@"CInventory_GetItemDefs_Request")]
  public partial class CInventory_GetItemDefs_Request : global::ProtoBuf.IExtensible
  {
    public CInventory_GetItemDefs_Request() {}
    

    private uint? _appid;
    [global::ProtoBuf.ProtoMember(1, IsRequired = false, Name=@"appid", DataFormat = global::ProtoBuf.DataFormat.TwosComplement)]
    public uint appid
    {
      get { return _appid?? default(uint); }
      set { _appid = value; }
    }
    [global::System.Xml.Serialization.XmlIgnore]
    [global::System.ComponentModel.Browsable(false)]
    public bool appidSpecified
    {
      get { return _appid != null; }
      set { if (value == (_appid== null)) _appid = value ? this.appid : (uint?)null; }
    }
    private bool ShouldSerializeappid() { return appidSpecified; }
    private void Resetappid() { appidSpecified = false; }
    

    private string _modifiedsince;
    [global::ProtoBuf.ProtoMember(2, IsRequired = false, Name=@"modifiedsince", DataFormat = global::ProtoBuf.DataFormat.Default)]
    public string modifiedsince
    {
      get { return _modifiedsince?? ""; }
      set { _modifiedsince = value; }
    }
    [global::System.Xml.Serialization.XmlIgnore]
    [global::System.ComponentModel.Browsable(false)]
    public bool modifiedsinceSpecified
    {
      get { return _modifiedsince != null; }
      set { if (value == (_modifiedsince== null)) _modifiedsince = value ? this.modifiedsince : (string)null; }
    }
    private bool ShouldSerializemodifiedsince() { return modifiedsinceSpecified; }
    private void Resetmodifiedsince() { modifiedsinceSpecified = false; }
    
    private readonly global::System.Collections.Generic.List<ulong> _itemdefids = new global::System.Collections.Generic.List<ulong>();
    [global::ProtoBuf.ProtoMember(4, Name=@"itemdefids", DataFormat = global::ProtoBuf.DataFormat.TwosComplement)]
    public global::System.Collections.Generic.List<ulong> itemdefids
    {
      get { return _itemdefids; }
    }
  
    private readonly global::System.Collections.Generic.List<ulong> _workshopids = new global::System.Collections.Generic.List<ulong>();
    [global::ProtoBuf.ProtoMember(5, Name=@"workshopids", DataFormat = global::ProtoBuf.DataFormat.TwosComplement)]
    public global::System.Collections.Generic.List<ulong> workshopids
    {
      get { return _workshopids; }
    }
  

    private uint? _cache_max_age_seconds;
    [global::ProtoBuf.ProtoMember(7, IsRequired = false, Name=@"cache_max_age_seconds", DataFormat = global::ProtoBuf.DataFormat.TwosComplement)]
    public uint cache_max_age_seconds
    {
      get { return _cache_max_age_seconds?? (uint)0; }
      set { _cache_max_age_seconds = value; }
    }
    [global::System.Xml.Serialization.XmlIgnore]
    [global::System.ComponentModel.Browsable(false)]
    public bool cache_max_age_secondsSpecified
    {
      get { return _cache_max_age_seconds != null; }
      set { if (value == (_cache_max_age_seconds== null)) _cache_max_age_seconds = value ? this.cache_max_age_seconds : (uint?)null; }
    }
    private bool ShouldSerializecache_max_age_seconds() { return cache_max_age_secondsSpecified; }
    private void Resetcache_max_age_seconds() { cache_max_age_secondsSpecified = false; }
    
    private global::ProtoBuf.IExtension extensionObject;
    global::ProtoBuf.IExtension global::ProtoBuf.IExtensible.GetExtensionObject(bool createIfMissing)
      { return global::ProtoBuf.Extensible.GetExtensionObject(ref extensionObject, createIfMissing); }
  }
  
  [global::System.Serializable, global::ProtoBuf.ProtoContract(Name=@"CInventory_ConsumeItem_Request")]
>>>>>>> 332b58c0
  public partial class CInventory_ConsumeItem_Request : global::ProtoBuf.IExtensible
  {
    public CInventory_ConsumeItem_Request() {}
    

    private uint? _appid;
    [global::ProtoBuf.ProtoMember(1, IsRequired = false, Name=@"appid", DataFormat = global::ProtoBuf.DataFormat.TwosComplement)]
    public uint appid
    {
      get { return _appid?? default(uint); }
      set { _appid = value; }
    }
    [global::System.Xml.Serialization.XmlIgnore]
    [global::System.ComponentModel.Browsable(false)]
    public bool appidSpecified
    {
      get { return _appid != null; }
      set { if (value == (_appid== null)) _appid = value ? this.appid : (uint?)null; }
    }
    private bool ShouldSerializeappid() { return appidSpecified; }
    private void Resetappid() { appidSpecified = false; }
    

    private ulong? _itemid;
    [global::ProtoBuf.ProtoMember(2, IsRequired = false, Name=@"itemid", DataFormat = global::ProtoBuf.DataFormat.TwosComplement)]
    public ulong itemid
    {
      get { return _itemid?? default(ulong); }
      set { _itemid = value; }
    }
    [global::System.Xml.Serialization.XmlIgnore]
    [global::System.ComponentModel.Browsable(false)]
    public bool itemidSpecified
    {
      get { return _itemid != null; }
      set { if (value == (_itemid== null)) _itemid = value ? this.itemid : (ulong?)null; }
    }
    private bool ShouldSerializeitemid() { return itemidSpecified; }
    private void Resetitemid() { itemidSpecified = false; }
    

    private uint? _quantity;
    [global::ProtoBuf.ProtoMember(3, IsRequired = false, Name=@"quantity", DataFormat = global::ProtoBuf.DataFormat.TwosComplement)]
    public uint quantity
    {
      get { return _quantity?? default(uint); }
      set { _quantity = value; }
    }
    [global::System.Xml.Serialization.XmlIgnore]
    [global::System.ComponentModel.Browsable(false)]
    public bool quantitySpecified
    {
      get { return _quantity != null; }
      set { if (value == (_quantity== null)) _quantity = value ? this.quantity : (uint?)null; }
    }
    private bool ShouldSerializequantity() { return quantitySpecified; }
    private void Resetquantity() { quantitySpecified = false; }
    

    private string _timestamp;
    [global::ProtoBuf.ProtoMember(4, IsRequired = false, Name=@"timestamp", DataFormat = global::ProtoBuf.DataFormat.Default)]
    public string timestamp
    {
      get { return _timestamp?? ""; }
      set { _timestamp = value; }
    }
    [global::System.Xml.Serialization.XmlIgnore]
    [global::System.ComponentModel.Browsable(false)]
    public bool timestampSpecified
    {
      get { return _timestamp != null; }
      set { if (value == (_timestamp== null)) _timestamp = value ? this.timestamp : (string)null; }
    }
    private bool ShouldSerializetimestamp() { return timestampSpecified; }
    private void Resettimestamp() { timestampSpecified = false; }
    

    private ulong? _steamid;
    [global::ProtoBuf.ProtoMember(5, IsRequired = false, Name=@"steamid", DataFormat = global::ProtoBuf.DataFormat.TwosComplement)]
    public ulong steamid
    {
      get { return _steamid?? default(ulong); }
      set { _steamid = value; }
    }
<<<<<<< HEAD

    private ulong _requestid = default(ulong);
    [global::ProtoBuf.ProtoMember(6, IsRequired = false, Name=@"requestid", DataFormat = global::ProtoBuf.DataFormat.TwosComplement)]
    [global::System.ComponentModel.DefaultValue(default(ulong))]
    public ulong requestid
    {
      get { return _requestid; }
      set { _requestid = value; }
    }
=======
    [global::System.Xml.Serialization.XmlIgnore]
    [global::System.ComponentModel.Browsable(false)]
    public bool steamidSpecified
    {
      get { return _steamid != null; }
      set { if (value == (_steamid== null)) _steamid = value ? this.steamid : (ulong?)null; }
    }
    private bool ShouldSerializesteamid() { return steamidSpecified; }
    private void Resetsteamid() { steamidSpecified = false; }
    
>>>>>>> 332b58c0
    private global::ProtoBuf.IExtension extensionObject;
    global::ProtoBuf.IExtension global::ProtoBuf.IExtensible.GetExtensionObject(bool createIfMissing)
      { return global::ProtoBuf.Extensible.GetExtensionObject(ref extensionObject, createIfMissing); }
  }
  
  [global::ProtoBuf.ProtoContract(Name=@"CInventory_DevSetNextDrop_Request")]
  public partial class CInventory_DevSetNextDrop_Request : global::ProtoBuf.IExtensible
  {
    public CInventory_DevSetNextDrop_Request() {}
    

    private uint? _appid;
    [global::ProtoBuf.ProtoMember(1, IsRequired = false, Name=@"appid", DataFormat = global::ProtoBuf.DataFormat.TwosComplement)]
    public uint appid
    {
      get { return _appid?? default(uint); }
      set { _appid = value; }
    }
    [global::System.Xml.Serialization.XmlIgnore]
    [global::System.ComponentModel.Browsable(false)]
    public bool appidSpecified
    {
      get { return _appid != null; }
      set { if (value == (_appid== null)) _appid = value ? this.appid : (uint?)null; }
    }
    private bool ShouldSerializeappid() { return appidSpecified; }
    private void Resetappid() { appidSpecified = false; }
    

    private ulong? _itemdefid;
    [global::ProtoBuf.ProtoMember(2, IsRequired = false, Name=@"itemdefid", DataFormat = global::ProtoBuf.DataFormat.TwosComplement)]
    public ulong itemdefid
    {
      get { return _itemdefid?? default(ulong); }
      set { _itemdefid = value; }
    }
    [global::System.Xml.Serialization.XmlIgnore]
    [global::System.ComponentModel.Browsable(false)]
    public bool itemdefidSpecified
    {
      get { return _itemdefid != null; }
      set { if (value == (_itemdefid== null)) _itemdefid = value ? this.itemdefid : (ulong?)null; }
    }
    private bool ShouldSerializeitemdefid() { return itemdefidSpecified; }
    private void Resetitemdefid() { itemdefidSpecified = false; }
    

    private string _droptime;
    [global::ProtoBuf.ProtoMember(3, IsRequired = false, Name=@"droptime", DataFormat = global::ProtoBuf.DataFormat.Default)]
    public string droptime
    {
      get { return _droptime?? ""; }
      set { _droptime = value; }
    }
    [global::System.Xml.Serialization.XmlIgnore]
    [global::System.ComponentModel.Browsable(false)]
    public bool droptimeSpecified
    {
      get { return _droptime != null; }
      set { if (value == (_droptime== null)) _droptime = value ? this.droptime : (string)null; }
    }
    private bool ShouldSerializedroptime() { return droptimeSpecified; }
    private void Resetdroptime() { droptimeSpecified = false; }
    
    private global::ProtoBuf.IExtension extensionObject;
    global::ProtoBuf.IExtension global::ProtoBuf.IExtensible.GetExtensionObject(bool createIfMissing)
      { return global::ProtoBuf.Extensible.GetExtensionObject(ref extensionObject, createIfMissing); }
  }
  
  [global::ProtoBuf.ProtoContract(Name=@"CInventory_SplitItemStack_Request")]
  public partial class CInventory_SplitItemStack_Request : global::ProtoBuf.IExtensible
  {
    public CInventory_SplitItemStack_Request() {}
    

    private uint? _appid;
    [global::ProtoBuf.ProtoMember(1, IsRequired = false, Name=@"appid", DataFormat = global::ProtoBuf.DataFormat.TwosComplement)]
    public uint appid
    {
      get { return _appid?? default(uint); }
      set { _appid = value; }
    }
    [global::System.Xml.Serialization.XmlIgnore]
    [global::System.ComponentModel.Browsable(false)]
    public bool appidSpecified
    {
      get { return _appid != null; }
      set { if (value == (_appid== null)) _appid = value ? this.appid : (uint?)null; }
    }
    private bool ShouldSerializeappid() { return appidSpecified; }
    private void Resetappid() { appidSpecified = false; }
    

    private ulong? _itemid;
    [global::ProtoBuf.ProtoMember(2, IsRequired = false, Name=@"itemid", DataFormat = global::ProtoBuf.DataFormat.TwosComplement)]
    public ulong itemid
    {
      get { return _itemid?? default(ulong); }
      set { _itemid = value; }
    }
    [global::System.Xml.Serialization.XmlIgnore]
    [global::System.ComponentModel.Browsable(false)]
    public bool itemidSpecified
    {
      get { return _itemid != null; }
      set { if (value == (_itemid== null)) _itemid = value ? this.itemid : (ulong?)null; }
    }
    private bool ShouldSerializeitemid() { return itemidSpecified; }
    private void Resetitemid() { itemidSpecified = false; }
    

    private uint? _quantity;
    [global::ProtoBuf.ProtoMember(3, IsRequired = false, Name=@"quantity", DataFormat = global::ProtoBuf.DataFormat.TwosComplement)]
    public uint quantity
    {
      get { return _quantity?? default(uint); }
      set { _quantity = value; }
    }
    [global::System.Xml.Serialization.XmlIgnore]
    [global::System.ComponentModel.Browsable(false)]
    public bool quantitySpecified
    {
      get { return _quantity != null; }
      set { if (value == (_quantity== null)) _quantity = value ? this.quantity : (uint?)null; }
    }
    private bool ShouldSerializequantity() { return quantitySpecified; }
    private void Resetquantity() { quantitySpecified = false; }
    

    private string _timestamp;
    [global::ProtoBuf.ProtoMember(4, IsRequired = false, Name=@"timestamp", DataFormat = global::ProtoBuf.DataFormat.Default)]
    public string timestamp
    {
      get { return _timestamp?? ""; }
      set { _timestamp = value; }
    }
    [global::System.Xml.Serialization.XmlIgnore]
    [global::System.ComponentModel.Browsable(false)]
    public bool timestampSpecified
    {
      get { return _timestamp != null; }
      set { if (value == (_timestamp== null)) _timestamp = value ? this.timestamp : (string)null; }
    }
    private bool ShouldSerializetimestamp() { return timestampSpecified; }
    private void Resettimestamp() { timestampSpecified = false; }
    
    private global::ProtoBuf.IExtension extensionObject;
    global::ProtoBuf.IExtension global::ProtoBuf.IExtensible.GetExtensionObject(bool createIfMissing)
      { return global::ProtoBuf.Extensible.GetExtensionObject(ref extensionObject, createIfMissing); }
  }
  
  [global::ProtoBuf.ProtoContract(Name=@"CInventory_CombineItemStacks_Request")]
  public partial class CInventory_CombineItemStacks_Request : global::ProtoBuf.IExtensible
  {
    public CInventory_CombineItemStacks_Request() {}
    

    private uint? _appid;
    [global::ProtoBuf.ProtoMember(1, IsRequired = false, Name=@"appid", DataFormat = global::ProtoBuf.DataFormat.TwosComplement)]
    public uint appid
    {
      get { return _appid?? default(uint); }
      set { _appid = value; }
    }
    [global::System.Xml.Serialization.XmlIgnore]
    [global::System.ComponentModel.Browsable(false)]
    public bool appidSpecified
    {
      get { return _appid != null; }
      set { if (value == (_appid== null)) _appid = value ? this.appid : (uint?)null; }
    }
    private bool ShouldSerializeappid() { return appidSpecified; }
    private void Resetappid() { appidSpecified = false; }
    

    private ulong? _fromitemid;
    [global::ProtoBuf.ProtoMember(2, IsRequired = false, Name=@"fromitemid", DataFormat = global::ProtoBuf.DataFormat.TwosComplement)]
    public ulong fromitemid
    {
      get { return _fromitemid?? default(ulong); }
      set { _fromitemid = value; }
    }
    [global::System.Xml.Serialization.XmlIgnore]
    [global::System.ComponentModel.Browsable(false)]
    public bool fromitemidSpecified
    {
      get { return _fromitemid != null; }
      set { if (value == (_fromitemid== null)) _fromitemid = value ? this.fromitemid : (ulong?)null; }
    }
    private bool ShouldSerializefromitemid() { return fromitemidSpecified; }
    private void Resetfromitemid() { fromitemidSpecified = false; }
    

    private ulong? _destitemid;
    [global::ProtoBuf.ProtoMember(3, IsRequired = false, Name=@"destitemid", DataFormat = global::ProtoBuf.DataFormat.TwosComplement)]
    public ulong destitemid
    {
      get { return _destitemid?? default(ulong); }
      set { _destitemid = value; }
    }
    [global::System.Xml.Serialization.XmlIgnore]
    [global::System.ComponentModel.Browsable(false)]
    public bool destitemidSpecified
    {
      get { return _destitemid != null; }
      set { if (value == (_destitemid== null)) _destitemid = value ? this.destitemid : (ulong?)null; }
    }
    private bool ShouldSerializedestitemid() { return destitemidSpecified; }
    private void Resetdestitemid() { destitemidSpecified = false; }
    

    private uint? _quantity;
    [global::ProtoBuf.ProtoMember(4, IsRequired = false, Name=@"quantity", DataFormat = global::ProtoBuf.DataFormat.TwosComplement)]
    public uint quantity
    {
      get { return _quantity?? default(uint); }
      set { _quantity = value; }
    }
    [global::System.Xml.Serialization.XmlIgnore]
    [global::System.ComponentModel.Browsable(false)]
    public bool quantitySpecified
    {
      get { return _quantity != null; }
      set { if (value == (_quantity== null)) _quantity = value ? this.quantity : (uint?)null; }
    }
    private bool ShouldSerializequantity() { return quantitySpecified; }
    private void Resetquantity() { quantitySpecified = false; }
    

    private string _fromtimestamp;
    [global::ProtoBuf.ProtoMember(5, IsRequired = false, Name=@"fromtimestamp", DataFormat = global::ProtoBuf.DataFormat.Default)]
    public string fromtimestamp
    {
      get { return _fromtimestamp?? ""; }
      set { _fromtimestamp = value; }
    }
    [global::System.Xml.Serialization.XmlIgnore]
    [global::System.ComponentModel.Browsable(false)]
    public bool fromtimestampSpecified
    {
      get { return _fromtimestamp != null; }
      set { if (value == (_fromtimestamp== null)) _fromtimestamp = value ? this.fromtimestamp : (string)null; }
    }
    private bool ShouldSerializefromtimestamp() { return fromtimestampSpecified; }
    private void Resetfromtimestamp() { fromtimestampSpecified = false; }
    

    private string _desttimestamp;
    [global::ProtoBuf.ProtoMember(6, IsRequired = false, Name=@"desttimestamp", DataFormat = global::ProtoBuf.DataFormat.Default)]
    public string desttimestamp
    {
      get { return _desttimestamp?? ""; }
      set { _desttimestamp = value; }
    }
    [global::System.Xml.Serialization.XmlIgnore]
    [global::System.ComponentModel.Browsable(false)]
    public bool desttimestampSpecified
    {
      get { return _desttimestamp != null; }
      set { if (value == (_desttimestamp== null)) _desttimestamp = value ? this.desttimestamp : (string)null; }
    }
    private bool ShouldSerializedesttimestamp() { return desttimestampSpecified; }
    private void Resetdesttimestamp() { desttimestampSpecified = false; }
    
    private global::ProtoBuf.IExtension extensionObject;
    global::ProtoBuf.IExtension global::ProtoBuf.IExtensible.GetExtensionObject(bool createIfMissing)
      { return global::ProtoBuf.Extensible.GetExtensionObject(ref extensionObject, createIfMissing); }
  }
  
  [global::ProtoBuf.ProtoContract(Name=@"CInventory_GetItemDefMeta_Request")]
  public partial class CInventory_GetItemDefMeta_Request : global::ProtoBuf.IExtensible
  {
    public CInventory_GetItemDefMeta_Request() {}
    

    private uint? _appid;
    [global::ProtoBuf.ProtoMember(1, IsRequired = false, Name=@"appid", DataFormat = global::ProtoBuf.DataFormat.TwosComplement)]
    public uint appid
    {
      get { return _appid?? default(uint); }
      set { _appid = value; }
    }
    [global::System.Xml.Serialization.XmlIgnore]
    [global::System.ComponentModel.Browsable(false)]
    public bool appidSpecified
    {
      get { return _appid != null; }
      set { if (value == (_appid== null)) _appid = value ? this.appid : (uint?)null; }
    }
    private bool ShouldSerializeappid() { return appidSpecified; }
    private void Resetappid() { appidSpecified = false; }
    
    private global::ProtoBuf.IExtension extensionObject;
    global::ProtoBuf.IExtension global::ProtoBuf.IExtensible.GetExtensionObject(bool createIfMissing)
      { return global::ProtoBuf.Extensible.GetExtensionObject(ref extensionObject, createIfMissing); }
  }
  
  [global::ProtoBuf.ProtoContract(Name=@"CInventory_GetItemDefMeta_Response")]
  public partial class CInventory_GetItemDefMeta_Response : global::ProtoBuf.IExtensible
  {
    public CInventory_GetItemDefMeta_Response() {}
    

    private uint? _modified;
    [global::ProtoBuf.ProtoMember(1, IsRequired = false, Name=@"modified", DataFormat = global::ProtoBuf.DataFormat.TwosComplement)]
    public uint modified
    {
      get { return _modified?? default(uint); }
      set { _modified = value; }
    }
    [global::System.Xml.Serialization.XmlIgnore]
    [global::System.ComponentModel.Browsable(false)]
    public bool modifiedSpecified
    {
      get { return _modified != null; }
      set { if (value == (_modified== null)) _modified = value ? this.modified : (uint?)null; }
    }
    private bool ShouldSerializemodified() { return modifiedSpecified; }
    private void Resetmodified() { modifiedSpecified = false; }
    

    private string _digest;
    [global::ProtoBuf.ProtoMember(2, IsRequired = false, Name=@"digest", DataFormat = global::ProtoBuf.DataFormat.Default)]
    public string digest
    {
      get { return _digest?? ""; }
      set { _digest = value; }
    }
    [global::System.Xml.Serialization.XmlIgnore]
    [global::System.ComponentModel.Browsable(false)]
    public bool digestSpecified
    {
      get { return _digest != null; }
      set { if (value == (_digest== null)) _digest = value ? this.digest : (string)null; }
    }
    private bool ShouldSerializedigest() { return digestSpecified; }
    private void Resetdigest() { digestSpecified = false; }
    
    private global::ProtoBuf.IExtension extensionObject;
    global::ProtoBuf.IExtension global::ProtoBuf.IExtensible.GetExtensionObject(bool createIfMissing)
      { return global::ProtoBuf.Extensible.GetExtensionObject(ref extensionObject, createIfMissing); }
  }
  
    public interface IInventory
    {
      CInventory_Response GetInventory(CInventory_GetInventory_Request request);
    CInventory_Response ExchangeItem(CInventory_ExchangeItem_Request request);
    CInventory_GetEligiblePromoItemDefIDs_Response GetEligiblePromoItemDefIDs(CInventory_GetEligiblePromoItemDefIDs_Request request);
    CInventory_Response AddPromoItem(CInventory_AddItem_Request request);
    CInventory_Response SafeModifyItem(CInventory_SafeModifyItem_Request request);
    CInventory_Response ConsumePlaytime(CInventory_ConsumePlaytime_Request request);
    CInventory_Response ConsumeItem(CInventory_ConsumeItem_Request request);
    CInventory_Response DevGenerateItem(CInventory_AddItem_Request request);
    CInventory_Response DevSetNextDrop(CInventory_DevSetNextDrop_Request request);
    CInventory_Response SplitItemStack(CInventory_SplitItemStack_Request request);
    CInventory_Response CombineItemStacks(CInventory_CombineItemStacks_Request request);
    CInventory_GetItemDefMeta_Response GetItemDefMeta(CInventory_GetItemDefMeta_Request request);
    
    }
    
    
}
#pragma warning restore 1591<|MERGE_RESOLUTION|>--- conflicted
+++ resolved
@@ -8,11 +8,9 @@
 //------------------------------------------------------------------------------
 #pragma warning disable 1591
 
-<<<<<<< HEAD
+// Option: missing-value detection (*Specified/ShouldSerialize*/Reset*) enabled
+    
 // Option: light framework (CF/Silverlight) enabled
-=======
-// Option: missing-value detection (*Specified/ShouldSerialize*/Reset*) enabled
->>>>>>> 332b58c0
     
 // Generated from: steammessages_inventory.steamclient.proto
 // Note: requires additional types generated from: steammessages_unified_base.steamclient.proto
@@ -32,7 +30,7 @@
       set { _appid = value; }
     }
     [global::System.Xml.Serialization.XmlIgnore]
-    [global::System.ComponentModel.Browsable(false)]
+    
     public bool appidSpecified
     {
       get { return _appid != null; }
@@ -50,7 +48,7 @@
       set { _steamid = value; }
     }
     [global::System.Xml.Serialization.XmlIgnore]
-    [global::System.ComponentModel.Browsable(false)]
+    
     public bool steamidSpecified
     {
       get { return _steamid != null; }
@@ -78,7 +76,7 @@
       set { _etag = value; }
     }
     [global::System.Xml.Serialization.XmlIgnore]
-    [global::System.ComponentModel.Browsable(false)]
+    
     public bool etagSpecified
     {
       get { return _etag != null; }
@@ -103,7 +101,7 @@
       set { _item_json = value; }
     }
     [global::System.Xml.Serialization.XmlIgnore]
-    [global::System.ComponentModel.Browsable(false)]
+    
     public bool item_jsonSpecified
     {
       get { return _item_json != null; }
@@ -121,7 +119,7 @@
       set { _itemdef_json = value; }
     }
     [global::System.Xml.Serialization.XmlIgnore]
-    [global::System.ComponentModel.Browsable(false)]
+    
     public bool itemdef_jsonSpecified
     {
       get { return _itemdef_json != null; }
@@ -138,19 +136,8 @@
       get { return _ticket?? null; }
       set { _ticket = value; }
     }
-<<<<<<< HEAD
-
-    private bool _replayed = default(bool);
-    [global::ProtoBuf.ProtoMember(6, IsRequired = false, Name=@"replayed", DataFormat = global::ProtoBuf.DataFormat.Default)]
-    [global::System.ComponentModel.DefaultValue(default(bool))]
-    public bool replayed
-    {
-      get { return _replayed; }
-      set { _replayed = value; }
-    }
-=======
-    [global::System.Xml.Serialization.XmlIgnore]
-    [global::System.ComponentModel.Browsable(false)]
+    [global::System.Xml.Serialization.XmlIgnore]
+    
     public bool ticketSpecified
     {
       get { return _ticket != null; }
@@ -159,7 +146,24 @@
     private bool ShouldSerializeticket() { return ticketSpecified; }
     private void Resetticket() { ticketSpecified = false; }
     
->>>>>>> 332b58c0
+
+    private bool? _replayed;
+    [global::ProtoBuf.ProtoMember(6, IsRequired = false, Name=@"replayed", DataFormat = global::ProtoBuf.DataFormat.Default)]
+    public bool replayed
+    {
+      get { return _replayed?? default(bool); }
+      set { _replayed = value; }
+    }
+    [global::System.Xml.Serialization.XmlIgnore]
+    
+    public bool replayedSpecified
+    {
+      get { return _replayed != null; }
+      set { if (value == (_replayed== null)) _replayed = value ? this.replayed : (bool?)null; }
+    }
+    private bool ShouldSerializereplayed() { return replayedSpecified; }
+    private void Resetreplayed() { replayedSpecified = false; }
+    
     private global::ProtoBuf.IExtension extensionObject;
     global::ProtoBuf.IExtension global::ProtoBuf.IExtensible.GetExtensionObject(bool createIfMissing)
       { return global::ProtoBuf.Extensible.GetExtensionObject(ref extensionObject, createIfMissing); }
@@ -179,7 +183,7 @@
       set { _appid = value; }
     }
     [global::System.Xml.Serialization.XmlIgnore]
-    [global::System.ComponentModel.Browsable(false)]
+    
     public bool appidSpecified
     {
       get { return _appid != null; }
@@ -197,7 +201,7 @@
       set { _steamid = value; }
     }
     [global::System.Xml.Serialization.XmlIgnore]
-    [global::System.ComponentModel.Browsable(false)]
+    
     public bool steamidSpecified
     {
       get { return _steamid != null; }
@@ -229,7 +233,7 @@
       set { _outputitemdefid = value; }
     }
     [global::System.Xml.Serialization.XmlIgnore]
-    [global::System.ComponentModel.Browsable(false)]
+    
     public bool outputitemdefidSpecified
     {
       get { return _outputitemdefid != null; }
@@ -249,23 +253,41 @@
     public CInventory_GetEligiblePromoItemDefIDs_Request() {}
     
 
-    private uint _appid = default(uint);
+    private uint? _appid;
     [global::ProtoBuf.ProtoMember(1, IsRequired = false, Name=@"appid", DataFormat = global::ProtoBuf.DataFormat.TwosComplement)]
-    [global::System.ComponentModel.DefaultValue(default(uint))]
     public uint appid
     {
-      get { return _appid; }
+      get { return _appid?? default(uint); }
       set { _appid = value; }
     }
-
-    private ulong _steamid = default(ulong);
+    [global::System.Xml.Serialization.XmlIgnore]
+    
+    public bool appidSpecified
+    {
+      get { return _appid != null; }
+      set { if (value == (_appid== null)) _appid = value ? this.appid : (uint?)null; }
+    }
+    private bool ShouldSerializeappid() { return appidSpecified; }
+    private void Resetappid() { appidSpecified = false; }
+    
+
+    private ulong? _steamid;
     [global::ProtoBuf.ProtoMember(2, IsRequired = false, Name=@"steamid", DataFormat = global::ProtoBuf.DataFormat.TwosComplement)]
-    [global::System.ComponentModel.DefaultValue(default(ulong))]
     public ulong steamid
     {
-      get { return _steamid; }
+      get { return _steamid?? default(ulong); }
       set { _steamid = value; }
     }
+    [global::System.Xml.Serialization.XmlIgnore]
+    
+    public bool steamidSpecified
+    {
+      get { return _steamid != null; }
+      set { if (value == (_steamid== null)) _steamid = value ? this.steamid : (ulong?)null; }
+    }
+    private bool ShouldSerializesteamid() { return steamidSpecified; }
+    private void Resetsteamid() { steamidSpecified = false; }
+    
     private global::ProtoBuf.IExtension extensionObject;
     global::ProtoBuf.IExtension global::ProtoBuf.IExtensible.GetExtensionObject(bool createIfMissing)
       { return global::ProtoBuf.Extensible.GetExtensionObject(ref extensionObject, createIfMissing); }
@@ -302,7 +324,7 @@
       set { _appid = value; }
     }
     [global::System.Xml.Serialization.XmlIgnore]
-    [global::System.ComponentModel.Browsable(false)]
+    
     public bool appidSpecified
     {
       get { return _appid != null; }
@@ -334,7 +356,7 @@
       set { _steamid = value; }
     }
     [global::System.Xml.Serialization.XmlIgnore]
-    [global::System.ComponentModel.Browsable(false)]
+    
     public bool steamidSpecified
     {
       get { return _steamid != null; }
@@ -351,19 +373,8 @@
       get { return _notify?? default(bool); }
       set { _notify = value; }
     }
-<<<<<<< HEAD
-
-    private ulong _requestid = default(ulong);
-    [global::ProtoBuf.ProtoMember(6, IsRequired = false, Name=@"requestid", DataFormat = global::ProtoBuf.DataFormat.TwosComplement)]
-    [global::System.ComponentModel.DefaultValue(default(ulong))]
-    public ulong requestid
-    {
-      get { return _requestid; }
-      set { _requestid = value; }
-    }
-=======
-    [global::System.Xml.Serialization.XmlIgnore]
-    [global::System.ComponentModel.Browsable(false)]
+    [global::System.Xml.Serialization.XmlIgnore]
+    
     public bool notifySpecified
     {
       get { return _notify != null; }
@@ -372,7 +383,24 @@
     private bool ShouldSerializenotify() { return notifySpecified; }
     private void Resetnotify() { notifySpecified = false; }
     
->>>>>>> 332b58c0
+
+    private ulong? _requestid;
+    [global::ProtoBuf.ProtoMember(6, IsRequired = false, Name=@"requestid", DataFormat = global::ProtoBuf.DataFormat.TwosComplement)]
+    public ulong requestid
+    {
+      get { return _requestid?? default(ulong); }
+      set { _requestid = value; }
+    }
+    [global::System.Xml.Serialization.XmlIgnore]
+    
+    public bool requestidSpecified
+    {
+      get { return _requestid != null; }
+      set { if (value == (_requestid== null)) _requestid = value ? this.requestid : (ulong?)null; }
+    }
+    private bool ShouldSerializerequestid() { return requestidSpecified; }
+    private void Resetrequestid() { requestidSpecified = false; }
+    
     private global::ProtoBuf.IExtension extensionObject;
     global::ProtoBuf.IExtension global::ProtoBuf.IExtensible.GetExtensionObject(bool createIfMissing)
       { return global::ProtoBuf.Extensible.GetExtensionObject(ref extensionObject, createIfMissing); }
@@ -392,7 +420,7 @@
       set { _appid = value; }
     }
     [global::System.Xml.Serialization.XmlIgnore]
-    [global::System.ComponentModel.Browsable(false)]
+    
     public bool appidSpecified
     {
       get { return _appid != null; }
@@ -410,7 +438,7 @@
       set { _acctid = value; }
     }
     [global::System.Xml.Serialization.XmlIgnore]
-    [global::System.ComponentModel.Browsable(false)]
+    
     public bool acctidSpecified
     {
       get { return _acctid != null; }
@@ -428,7 +456,7 @@
       set { _itemid = value; }
     }
     [global::System.Xml.Serialization.XmlIgnore]
-    [global::System.ComponentModel.Browsable(false)]
+    
     public bool itemidSpecified
     {
       get { return _itemid != null; }
@@ -446,7 +474,7 @@
       set { _itempropsjson = value; }
     }
     [global::System.Xml.Serialization.XmlIgnore]
-    [global::System.ComponentModel.Browsable(false)]
+    
     public bool itempropsjsonSpecified
     {
       get { return _itempropsjson != null; }
@@ -474,7 +502,7 @@
       set { _appid = value; }
     }
     [global::System.Xml.Serialization.XmlIgnore]
-    [global::System.ComponentModel.Browsable(false)]
+    
     public bool appidSpecified
     {
       get { return _appid != null; }
@@ -492,7 +520,7 @@
       set { _itemdefid = value; }
     }
     [global::System.Xml.Serialization.XmlIgnore]
-    [global::System.ComponentModel.Browsable(false)]
+    
     public bool itemdefidSpecified
     {
       get { return _itemdefid != null; }
@@ -506,13 +534,10 @@
       { return global::ProtoBuf.Extensible.GetExtensionObject(ref extensionObject, createIfMissing); }
   }
   
-<<<<<<< HEAD
   [global::ProtoBuf.ProtoContract(Name=@"CInventory_ConsumeItem_Request")]
-=======
-  [global::System.Serializable, global::ProtoBuf.ProtoContract(Name=@"CInventory_GetItemDefs_Request")]
-  public partial class CInventory_GetItemDefs_Request : global::ProtoBuf.IExtensible
-  {
-    public CInventory_GetItemDefs_Request() {}
+  public partial class CInventory_ConsumeItem_Request : global::ProtoBuf.IExtensible
+  {
+    public CInventory_ConsumeItem_Request() {}
     
 
     private uint? _appid;
@@ -523,7 +548,7 @@
       set { _appid = value; }
     }
     [global::System.Xml.Serialization.XmlIgnore]
-    [global::System.ComponentModel.Browsable(false)]
+    
     public bool appidSpecified
     {
       get { return _appid != null; }
@@ -533,65 +558,104 @@
     private void Resetappid() { appidSpecified = false; }
     
 
-    private string _modifiedsince;
-    [global::ProtoBuf.ProtoMember(2, IsRequired = false, Name=@"modifiedsince", DataFormat = global::ProtoBuf.DataFormat.Default)]
-    public string modifiedsince
-    {
-      get { return _modifiedsince?? ""; }
-      set { _modifiedsince = value; }
-    }
-    [global::System.Xml.Serialization.XmlIgnore]
-    [global::System.ComponentModel.Browsable(false)]
-    public bool modifiedsinceSpecified
-    {
-      get { return _modifiedsince != null; }
-      set { if (value == (_modifiedsince== null)) _modifiedsince = value ? this.modifiedsince : (string)null; }
-    }
-    private bool ShouldSerializemodifiedsince() { return modifiedsinceSpecified; }
-    private void Resetmodifiedsince() { modifiedsinceSpecified = false; }
-    
-    private readonly global::System.Collections.Generic.List<ulong> _itemdefids = new global::System.Collections.Generic.List<ulong>();
-    [global::ProtoBuf.ProtoMember(4, Name=@"itemdefids", DataFormat = global::ProtoBuf.DataFormat.TwosComplement)]
-    public global::System.Collections.Generic.List<ulong> itemdefids
-    {
-      get { return _itemdefids; }
-    }
-  
-    private readonly global::System.Collections.Generic.List<ulong> _workshopids = new global::System.Collections.Generic.List<ulong>();
-    [global::ProtoBuf.ProtoMember(5, Name=@"workshopids", DataFormat = global::ProtoBuf.DataFormat.TwosComplement)]
-    public global::System.Collections.Generic.List<ulong> workshopids
-    {
-      get { return _workshopids; }
-    }
-  
-
-    private uint? _cache_max_age_seconds;
-    [global::ProtoBuf.ProtoMember(7, IsRequired = false, Name=@"cache_max_age_seconds", DataFormat = global::ProtoBuf.DataFormat.TwosComplement)]
-    public uint cache_max_age_seconds
-    {
-      get { return _cache_max_age_seconds?? (uint)0; }
-      set { _cache_max_age_seconds = value; }
-    }
-    [global::System.Xml.Serialization.XmlIgnore]
-    [global::System.ComponentModel.Browsable(false)]
-    public bool cache_max_age_secondsSpecified
-    {
-      get { return _cache_max_age_seconds != null; }
-      set { if (value == (_cache_max_age_seconds== null)) _cache_max_age_seconds = value ? this.cache_max_age_seconds : (uint?)null; }
-    }
-    private bool ShouldSerializecache_max_age_seconds() { return cache_max_age_secondsSpecified; }
-    private void Resetcache_max_age_seconds() { cache_max_age_secondsSpecified = false; }
-    
-    private global::ProtoBuf.IExtension extensionObject;
-    global::ProtoBuf.IExtension global::ProtoBuf.IExtensible.GetExtensionObject(bool createIfMissing)
-      { return global::ProtoBuf.Extensible.GetExtensionObject(ref extensionObject, createIfMissing); }
-  }
-  
-  [global::System.Serializable, global::ProtoBuf.ProtoContract(Name=@"CInventory_ConsumeItem_Request")]
->>>>>>> 332b58c0
-  public partial class CInventory_ConsumeItem_Request : global::ProtoBuf.IExtensible
-  {
-    public CInventory_ConsumeItem_Request() {}
+    private ulong? _itemid;
+    [global::ProtoBuf.ProtoMember(2, IsRequired = false, Name=@"itemid", DataFormat = global::ProtoBuf.DataFormat.TwosComplement)]
+    public ulong itemid
+    {
+      get { return _itemid?? default(ulong); }
+      set { _itemid = value; }
+    }
+    [global::System.Xml.Serialization.XmlIgnore]
+    
+    public bool itemidSpecified
+    {
+      get { return _itemid != null; }
+      set { if (value == (_itemid== null)) _itemid = value ? this.itemid : (ulong?)null; }
+    }
+    private bool ShouldSerializeitemid() { return itemidSpecified; }
+    private void Resetitemid() { itemidSpecified = false; }
+    
+
+    private uint? _quantity;
+    [global::ProtoBuf.ProtoMember(3, IsRequired = false, Name=@"quantity", DataFormat = global::ProtoBuf.DataFormat.TwosComplement)]
+    public uint quantity
+    {
+      get { return _quantity?? default(uint); }
+      set { _quantity = value; }
+    }
+    [global::System.Xml.Serialization.XmlIgnore]
+    
+    public bool quantitySpecified
+    {
+      get { return _quantity != null; }
+      set { if (value == (_quantity== null)) _quantity = value ? this.quantity : (uint?)null; }
+    }
+    private bool ShouldSerializequantity() { return quantitySpecified; }
+    private void Resetquantity() { quantitySpecified = false; }
+    
+
+    private string _timestamp;
+    [global::ProtoBuf.ProtoMember(4, IsRequired = false, Name=@"timestamp", DataFormat = global::ProtoBuf.DataFormat.Default)]
+    public string timestamp
+    {
+      get { return _timestamp?? ""; }
+      set { _timestamp = value; }
+    }
+    [global::System.Xml.Serialization.XmlIgnore]
+    
+    public bool timestampSpecified
+    {
+      get { return _timestamp != null; }
+      set { if (value == (_timestamp== null)) _timestamp = value ? this.timestamp : (string)null; }
+    }
+    private bool ShouldSerializetimestamp() { return timestampSpecified; }
+    private void Resettimestamp() { timestampSpecified = false; }
+    
+
+    private ulong? _steamid;
+    [global::ProtoBuf.ProtoMember(5, IsRequired = false, Name=@"steamid", DataFormat = global::ProtoBuf.DataFormat.TwosComplement)]
+    public ulong steamid
+    {
+      get { return _steamid?? default(ulong); }
+      set { _steamid = value; }
+    }
+    [global::System.Xml.Serialization.XmlIgnore]
+    
+    public bool steamidSpecified
+    {
+      get { return _steamid != null; }
+      set { if (value == (_steamid== null)) _steamid = value ? this.steamid : (ulong?)null; }
+    }
+    private bool ShouldSerializesteamid() { return steamidSpecified; }
+    private void Resetsteamid() { steamidSpecified = false; }
+    
+
+    private ulong? _requestid;
+    [global::ProtoBuf.ProtoMember(6, IsRequired = false, Name=@"requestid", DataFormat = global::ProtoBuf.DataFormat.TwosComplement)]
+    public ulong requestid
+    {
+      get { return _requestid?? default(ulong); }
+      set { _requestid = value; }
+    }
+    [global::System.Xml.Serialization.XmlIgnore]
+    
+    public bool requestidSpecified
+    {
+      get { return _requestid != null; }
+      set { if (value == (_requestid== null)) _requestid = value ? this.requestid : (ulong?)null; }
+    }
+    private bool ShouldSerializerequestid() { return requestidSpecified; }
+    private void Resetrequestid() { requestidSpecified = false; }
+    
+    private global::ProtoBuf.IExtension extensionObject;
+    global::ProtoBuf.IExtension global::ProtoBuf.IExtensible.GetExtensionObject(bool createIfMissing)
+      { return global::ProtoBuf.Extensible.GetExtensionObject(ref extensionObject, createIfMissing); }
+  }
+  
+  [global::ProtoBuf.ProtoContract(Name=@"CInventory_DevSetNextDrop_Request")]
+  public partial class CInventory_DevSetNextDrop_Request : global::ProtoBuf.IExtensible
+  {
+    public CInventory_DevSetNextDrop_Request() {}
     
 
     private uint? _appid;
@@ -602,7 +666,71 @@
       set { _appid = value; }
     }
     [global::System.Xml.Serialization.XmlIgnore]
-    [global::System.ComponentModel.Browsable(false)]
+    
+    public bool appidSpecified
+    {
+      get { return _appid != null; }
+      set { if (value == (_appid== null)) _appid = value ? this.appid : (uint?)null; }
+    }
+    private bool ShouldSerializeappid() { return appidSpecified; }
+    private void Resetappid() { appidSpecified = false; }
+    
+
+    private ulong? _itemdefid;
+    [global::ProtoBuf.ProtoMember(2, IsRequired = false, Name=@"itemdefid", DataFormat = global::ProtoBuf.DataFormat.TwosComplement)]
+    public ulong itemdefid
+    {
+      get { return _itemdefid?? default(ulong); }
+      set { _itemdefid = value; }
+    }
+    [global::System.Xml.Serialization.XmlIgnore]
+    
+    public bool itemdefidSpecified
+    {
+      get { return _itemdefid != null; }
+      set { if (value == (_itemdefid== null)) _itemdefid = value ? this.itemdefid : (ulong?)null; }
+    }
+    private bool ShouldSerializeitemdefid() { return itemdefidSpecified; }
+    private void Resetitemdefid() { itemdefidSpecified = false; }
+    
+
+    private string _droptime;
+    [global::ProtoBuf.ProtoMember(3, IsRequired = false, Name=@"droptime", DataFormat = global::ProtoBuf.DataFormat.Default)]
+    public string droptime
+    {
+      get { return _droptime?? ""; }
+      set { _droptime = value; }
+    }
+    [global::System.Xml.Serialization.XmlIgnore]
+    
+    public bool droptimeSpecified
+    {
+      get { return _droptime != null; }
+      set { if (value == (_droptime== null)) _droptime = value ? this.droptime : (string)null; }
+    }
+    private bool ShouldSerializedroptime() { return droptimeSpecified; }
+    private void Resetdroptime() { droptimeSpecified = false; }
+    
+    private global::ProtoBuf.IExtension extensionObject;
+    global::ProtoBuf.IExtension global::ProtoBuf.IExtensible.GetExtensionObject(bool createIfMissing)
+      { return global::ProtoBuf.Extensible.GetExtensionObject(ref extensionObject, createIfMissing); }
+  }
+  
+  [global::ProtoBuf.ProtoContract(Name=@"CInventory_SplitItemStack_Request")]
+  public partial class CInventory_SplitItemStack_Request : global::ProtoBuf.IExtensible
+  {
+    public CInventory_SplitItemStack_Request() {}
+    
+
+    private uint? _appid;
+    [global::ProtoBuf.ProtoMember(1, IsRequired = false, Name=@"appid", DataFormat = global::ProtoBuf.DataFormat.TwosComplement)]
+    public uint appid
+    {
+      get { return _appid?? default(uint); }
+      set { _appid = value; }
+    }
+    [global::System.Xml.Serialization.XmlIgnore]
+    
     public bool appidSpecified
     {
       get { return _appid != null; }
@@ -620,7 +748,7 @@
       set { _itemid = value; }
     }
     [global::System.Xml.Serialization.XmlIgnore]
-    [global::System.ComponentModel.Browsable(false)]
+    
     public bool itemidSpecified
     {
       get { return _itemid != null; }
@@ -638,7 +766,7 @@
       set { _quantity = value; }
     }
     [global::System.Xml.Serialization.XmlIgnore]
-    [global::System.ComponentModel.Browsable(false)]
+    
     public bool quantitySpecified
     {
       get { return _quantity != null; }
@@ -656,7 +784,7 @@
       set { _timestamp = value; }
     }
     [global::System.Xml.Serialization.XmlIgnore]
-    [global::System.ComponentModel.Browsable(false)]
+    
     public bool timestampSpecified
     {
       get { return _timestamp != null; }
@@ -665,45 +793,15 @@
     private bool ShouldSerializetimestamp() { return timestampSpecified; }
     private void Resettimestamp() { timestampSpecified = false; }
     
-
-    private ulong? _steamid;
-    [global::ProtoBuf.ProtoMember(5, IsRequired = false, Name=@"steamid", DataFormat = global::ProtoBuf.DataFormat.TwosComplement)]
-    public ulong steamid
-    {
-      get { return _steamid?? default(ulong); }
-      set { _steamid = value; }
-    }
-<<<<<<< HEAD
-
-    private ulong _requestid = default(ulong);
-    [global::ProtoBuf.ProtoMember(6, IsRequired = false, Name=@"requestid", DataFormat = global::ProtoBuf.DataFormat.TwosComplement)]
-    [global::System.ComponentModel.DefaultValue(default(ulong))]
-    public ulong requestid
-    {
-      get { return _requestid; }
-      set { _requestid = value; }
-    }
-=======
-    [global::System.Xml.Serialization.XmlIgnore]
-    [global::System.ComponentModel.Browsable(false)]
-    public bool steamidSpecified
-    {
-      get { return _steamid != null; }
-      set { if (value == (_steamid== null)) _steamid = value ? this.steamid : (ulong?)null; }
-    }
-    private bool ShouldSerializesteamid() { return steamidSpecified; }
-    private void Resetsteamid() { steamidSpecified = false; }
-    
->>>>>>> 332b58c0
-    private global::ProtoBuf.IExtension extensionObject;
-    global::ProtoBuf.IExtension global::ProtoBuf.IExtensible.GetExtensionObject(bool createIfMissing)
-      { return global::ProtoBuf.Extensible.GetExtensionObject(ref extensionObject, createIfMissing); }
-  }
-  
-  [global::ProtoBuf.ProtoContract(Name=@"CInventory_DevSetNextDrop_Request")]
-  public partial class CInventory_DevSetNextDrop_Request : global::ProtoBuf.IExtensible
-  {
-    public CInventory_DevSetNextDrop_Request() {}
+    private global::ProtoBuf.IExtension extensionObject;
+    global::ProtoBuf.IExtension global::ProtoBuf.IExtensible.GetExtensionObject(bool createIfMissing)
+      { return global::ProtoBuf.Extensible.GetExtensionObject(ref extensionObject, createIfMissing); }
+  }
+  
+  [global::ProtoBuf.ProtoContract(Name=@"CInventory_CombineItemStacks_Request")]
+  public partial class CInventory_CombineItemStacks_Request : global::ProtoBuf.IExtensible
+  {
+    public CInventory_CombineItemStacks_Request() {}
     
 
     private uint? _appid;
@@ -714,7 +812,7 @@
       set { _appid = value; }
     }
     [global::System.Xml.Serialization.XmlIgnore]
-    [global::System.ComponentModel.Browsable(false)]
+    
     public bool appidSpecified
     {
       get { return _appid != null; }
@@ -724,50 +822,104 @@
     private void Resetappid() { appidSpecified = false; }
     
 
-    private ulong? _itemdefid;
-    [global::ProtoBuf.ProtoMember(2, IsRequired = false, Name=@"itemdefid", DataFormat = global::ProtoBuf.DataFormat.TwosComplement)]
-    public ulong itemdefid
-    {
-      get { return _itemdefid?? default(ulong); }
-      set { _itemdefid = value; }
-    }
-    [global::System.Xml.Serialization.XmlIgnore]
-    [global::System.ComponentModel.Browsable(false)]
-    public bool itemdefidSpecified
-    {
-      get { return _itemdefid != null; }
-      set { if (value == (_itemdefid== null)) _itemdefid = value ? this.itemdefid : (ulong?)null; }
-    }
-    private bool ShouldSerializeitemdefid() { return itemdefidSpecified; }
-    private void Resetitemdefid() { itemdefidSpecified = false; }
-    
-
-    private string _droptime;
-    [global::ProtoBuf.ProtoMember(3, IsRequired = false, Name=@"droptime", DataFormat = global::ProtoBuf.DataFormat.Default)]
-    public string droptime
-    {
-      get { return _droptime?? ""; }
-      set { _droptime = value; }
-    }
-    [global::System.Xml.Serialization.XmlIgnore]
-    [global::System.ComponentModel.Browsable(false)]
-    public bool droptimeSpecified
-    {
-      get { return _droptime != null; }
-      set { if (value == (_droptime== null)) _droptime = value ? this.droptime : (string)null; }
-    }
-    private bool ShouldSerializedroptime() { return droptimeSpecified; }
-    private void Resetdroptime() { droptimeSpecified = false; }
-    
-    private global::ProtoBuf.IExtension extensionObject;
-    global::ProtoBuf.IExtension global::ProtoBuf.IExtensible.GetExtensionObject(bool createIfMissing)
-      { return global::ProtoBuf.Extensible.GetExtensionObject(ref extensionObject, createIfMissing); }
-  }
-  
-  [global::ProtoBuf.ProtoContract(Name=@"CInventory_SplitItemStack_Request")]
-  public partial class CInventory_SplitItemStack_Request : global::ProtoBuf.IExtensible
-  {
-    public CInventory_SplitItemStack_Request() {}
+    private ulong? _fromitemid;
+    [global::ProtoBuf.ProtoMember(2, IsRequired = false, Name=@"fromitemid", DataFormat = global::ProtoBuf.DataFormat.TwosComplement)]
+    public ulong fromitemid
+    {
+      get { return _fromitemid?? default(ulong); }
+      set { _fromitemid = value; }
+    }
+    [global::System.Xml.Serialization.XmlIgnore]
+    
+    public bool fromitemidSpecified
+    {
+      get { return _fromitemid != null; }
+      set { if (value == (_fromitemid== null)) _fromitemid = value ? this.fromitemid : (ulong?)null; }
+    }
+    private bool ShouldSerializefromitemid() { return fromitemidSpecified; }
+    private void Resetfromitemid() { fromitemidSpecified = false; }
+    
+
+    private ulong? _destitemid;
+    [global::ProtoBuf.ProtoMember(3, IsRequired = false, Name=@"destitemid", DataFormat = global::ProtoBuf.DataFormat.TwosComplement)]
+    public ulong destitemid
+    {
+      get { return _destitemid?? default(ulong); }
+      set { _destitemid = value; }
+    }
+    [global::System.Xml.Serialization.XmlIgnore]
+    
+    public bool destitemidSpecified
+    {
+      get { return _destitemid != null; }
+      set { if (value == (_destitemid== null)) _destitemid = value ? this.destitemid : (ulong?)null; }
+    }
+    private bool ShouldSerializedestitemid() { return destitemidSpecified; }
+    private void Resetdestitemid() { destitemidSpecified = false; }
+    
+
+    private uint? _quantity;
+    [global::ProtoBuf.ProtoMember(4, IsRequired = false, Name=@"quantity", DataFormat = global::ProtoBuf.DataFormat.TwosComplement)]
+    public uint quantity
+    {
+      get { return _quantity?? default(uint); }
+      set { _quantity = value; }
+    }
+    [global::System.Xml.Serialization.XmlIgnore]
+    
+    public bool quantitySpecified
+    {
+      get { return _quantity != null; }
+      set { if (value == (_quantity== null)) _quantity = value ? this.quantity : (uint?)null; }
+    }
+    private bool ShouldSerializequantity() { return quantitySpecified; }
+    private void Resetquantity() { quantitySpecified = false; }
+    
+
+    private string _fromtimestamp;
+    [global::ProtoBuf.ProtoMember(5, IsRequired = false, Name=@"fromtimestamp", DataFormat = global::ProtoBuf.DataFormat.Default)]
+    public string fromtimestamp
+    {
+      get { return _fromtimestamp?? ""; }
+      set { _fromtimestamp = value; }
+    }
+    [global::System.Xml.Serialization.XmlIgnore]
+    
+    public bool fromtimestampSpecified
+    {
+      get { return _fromtimestamp != null; }
+      set { if (value == (_fromtimestamp== null)) _fromtimestamp = value ? this.fromtimestamp : (string)null; }
+    }
+    private bool ShouldSerializefromtimestamp() { return fromtimestampSpecified; }
+    private void Resetfromtimestamp() { fromtimestampSpecified = false; }
+    
+
+    private string _desttimestamp;
+    [global::ProtoBuf.ProtoMember(6, IsRequired = false, Name=@"desttimestamp", DataFormat = global::ProtoBuf.DataFormat.Default)]
+    public string desttimestamp
+    {
+      get { return _desttimestamp?? ""; }
+      set { _desttimestamp = value; }
+    }
+    [global::System.Xml.Serialization.XmlIgnore]
+    
+    public bool desttimestampSpecified
+    {
+      get { return _desttimestamp != null; }
+      set { if (value == (_desttimestamp== null)) _desttimestamp = value ? this.desttimestamp : (string)null; }
+    }
+    private bool ShouldSerializedesttimestamp() { return desttimestampSpecified; }
+    private void Resetdesttimestamp() { desttimestampSpecified = false; }
+    
+    private global::ProtoBuf.IExtension extensionObject;
+    global::ProtoBuf.IExtension global::ProtoBuf.IExtensible.GetExtensionObject(bool createIfMissing)
+      { return global::ProtoBuf.Extensible.GetExtensionObject(ref extensionObject, createIfMissing); }
+  }
+  
+  [global::ProtoBuf.ProtoContract(Name=@"CInventory_GetItemDefMeta_Request")]
+  public partial class CInventory_GetItemDefMeta_Request : global::ProtoBuf.IExtensible
+  {
+    public CInventory_GetItemDefMeta_Request() {}
     
 
     private uint? _appid;
@@ -778,207 +930,7 @@
       set { _appid = value; }
     }
     [global::System.Xml.Serialization.XmlIgnore]
-    [global::System.ComponentModel.Browsable(false)]
-    public bool appidSpecified
-    {
-      get { return _appid != null; }
-      set { if (value == (_appid== null)) _appid = value ? this.appid : (uint?)null; }
-    }
-    private bool ShouldSerializeappid() { return appidSpecified; }
-    private void Resetappid() { appidSpecified = false; }
-    
-
-    private ulong? _itemid;
-    [global::ProtoBuf.ProtoMember(2, IsRequired = false, Name=@"itemid", DataFormat = global::ProtoBuf.DataFormat.TwosComplement)]
-    public ulong itemid
-    {
-      get { return _itemid?? default(ulong); }
-      set { _itemid = value; }
-    }
-    [global::System.Xml.Serialization.XmlIgnore]
-    [global::System.ComponentModel.Browsable(false)]
-    public bool itemidSpecified
-    {
-      get { return _itemid != null; }
-      set { if (value == (_itemid== null)) _itemid = value ? this.itemid : (ulong?)null; }
-    }
-    private bool ShouldSerializeitemid() { return itemidSpecified; }
-    private void Resetitemid() { itemidSpecified = false; }
-    
-
-    private uint? _quantity;
-    [global::ProtoBuf.ProtoMember(3, IsRequired = false, Name=@"quantity", DataFormat = global::ProtoBuf.DataFormat.TwosComplement)]
-    public uint quantity
-    {
-      get { return _quantity?? default(uint); }
-      set { _quantity = value; }
-    }
-    [global::System.Xml.Serialization.XmlIgnore]
-    [global::System.ComponentModel.Browsable(false)]
-    public bool quantitySpecified
-    {
-      get { return _quantity != null; }
-      set { if (value == (_quantity== null)) _quantity = value ? this.quantity : (uint?)null; }
-    }
-    private bool ShouldSerializequantity() { return quantitySpecified; }
-    private void Resetquantity() { quantitySpecified = false; }
-    
-
-    private string _timestamp;
-    [global::ProtoBuf.ProtoMember(4, IsRequired = false, Name=@"timestamp", DataFormat = global::ProtoBuf.DataFormat.Default)]
-    public string timestamp
-    {
-      get { return _timestamp?? ""; }
-      set { _timestamp = value; }
-    }
-    [global::System.Xml.Serialization.XmlIgnore]
-    [global::System.ComponentModel.Browsable(false)]
-    public bool timestampSpecified
-    {
-      get { return _timestamp != null; }
-      set { if (value == (_timestamp== null)) _timestamp = value ? this.timestamp : (string)null; }
-    }
-    private bool ShouldSerializetimestamp() { return timestampSpecified; }
-    private void Resettimestamp() { timestampSpecified = false; }
-    
-    private global::ProtoBuf.IExtension extensionObject;
-    global::ProtoBuf.IExtension global::ProtoBuf.IExtensible.GetExtensionObject(bool createIfMissing)
-      { return global::ProtoBuf.Extensible.GetExtensionObject(ref extensionObject, createIfMissing); }
-  }
-  
-  [global::ProtoBuf.ProtoContract(Name=@"CInventory_CombineItemStacks_Request")]
-  public partial class CInventory_CombineItemStacks_Request : global::ProtoBuf.IExtensible
-  {
-    public CInventory_CombineItemStacks_Request() {}
-    
-
-    private uint? _appid;
-    [global::ProtoBuf.ProtoMember(1, IsRequired = false, Name=@"appid", DataFormat = global::ProtoBuf.DataFormat.TwosComplement)]
-    public uint appid
-    {
-      get { return _appid?? default(uint); }
-      set { _appid = value; }
-    }
-    [global::System.Xml.Serialization.XmlIgnore]
-    [global::System.ComponentModel.Browsable(false)]
-    public bool appidSpecified
-    {
-      get { return _appid != null; }
-      set { if (value == (_appid== null)) _appid = value ? this.appid : (uint?)null; }
-    }
-    private bool ShouldSerializeappid() { return appidSpecified; }
-    private void Resetappid() { appidSpecified = false; }
-    
-
-    private ulong? _fromitemid;
-    [global::ProtoBuf.ProtoMember(2, IsRequired = false, Name=@"fromitemid", DataFormat = global::ProtoBuf.DataFormat.TwosComplement)]
-    public ulong fromitemid
-    {
-      get { return _fromitemid?? default(ulong); }
-      set { _fromitemid = value; }
-    }
-    [global::System.Xml.Serialization.XmlIgnore]
-    [global::System.ComponentModel.Browsable(false)]
-    public bool fromitemidSpecified
-    {
-      get { return _fromitemid != null; }
-      set { if (value == (_fromitemid== null)) _fromitemid = value ? this.fromitemid : (ulong?)null; }
-    }
-    private bool ShouldSerializefromitemid() { return fromitemidSpecified; }
-    private void Resetfromitemid() { fromitemidSpecified = false; }
-    
-
-    private ulong? _destitemid;
-    [global::ProtoBuf.ProtoMember(3, IsRequired = false, Name=@"destitemid", DataFormat = global::ProtoBuf.DataFormat.TwosComplement)]
-    public ulong destitemid
-    {
-      get { return _destitemid?? default(ulong); }
-      set { _destitemid = value; }
-    }
-    [global::System.Xml.Serialization.XmlIgnore]
-    [global::System.ComponentModel.Browsable(false)]
-    public bool destitemidSpecified
-    {
-      get { return _destitemid != null; }
-      set { if (value == (_destitemid== null)) _destitemid = value ? this.destitemid : (ulong?)null; }
-    }
-    private bool ShouldSerializedestitemid() { return destitemidSpecified; }
-    private void Resetdestitemid() { destitemidSpecified = false; }
-    
-
-    private uint? _quantity;
-    [global::ProtoBuf.ProtoMember(4, IsRequired = false, Name=@"quantity", DataFormat = global::ProtoBuf.DataFormat.TwosComplement)]
-    public uint quantity
-    {
-      get { return _quantity?? default(uint); }
-      set { _quantity = value; }
-    }
-    [global::System.Xml.Serialization.XmlIgnore]
-    [global::System.ComponentModel.Browsable(false)]
-    public bool quantitySpecified
-    {
-      get { return _quantity != null; }
-      set { if (value == (_quantity== null)) _quantity = value ? this.quantity : (uint?)null; }
-    }
-    private bool ShouldSerializequantity() { return quantitySpecified; }
-    private void Resetquantity() { quantitySpecified = false; }
-    
-
-    private string _fromtimestamp;
-    [global::ProtoBuf.ProtoMember(5, IsRequired = false, Name=@"fromtimestamp", DataFormat = global::ProtoBuf.DataFormat.Default)]
-    public string fromtimestamp
-    {
-      get { return _fromtimestamp?? ""; }
-      set { _fromtimestamp = value; }
-    }
-    [global::System.Xml.Serialization.XmlIgnore]
-    [global::System.ComponentModel.Browsable(false)]
-    public bool fromtimestampSpecified
-    {
-      get { return _fromtimestamp != null; }
-      set { if (value == (_fromtimestamp== null)) _fromtimestamp = value ? this.fromtimestamp : (string)null; }
-    }
-    private bool ShouldSerializefromtimestamp() { return fromtimestampSpecified; }
-    private void Resetfromtimestamp() { fromtimestampSpecified = false; }
-    
-
-    private string _desttimestamp;
-    [global::ProtoBuf.ProtoMember(6, IsRequired = false, Name=@"desttimestamp", DataFormat = global::ProtoBuf.DataFormat.Default)]
-    public string desttimestamp
-    {
-      get { return _desttimestamp?? ""; }
-      set { _desttimestamp = value; }
-    }
-    [global::System.Xml.Serialization.XmlIgnore]
-    [global::System.ComponentModel.Browsable(false)]
-    public bool desttimestampSpecified
-    {
-      get { return _desttimestamp != null; }
-      set { if (value == (_desttimestamp== null)) _desttimestamp = value ? this.desttimestamp : (string)null; }
-    }
-    private bool ShouldSerializedesttimestamp() { return desttimestampSpecified; }
-    private void Resetdesttimestamp() { desttimestampSpecified = false; }
-    
-    private global::ProtoBuf.IExtension extensionObject;
-    global::ProtoBuf.IExtension global::ProtoBuf.IExtensible.GetExtensionObject(bool createIfMissing)
-      { return global::ProtoBuf.Extensible.GetExtensionObject(ref extensionObject, createIfMissing); }
-  }
-  
-  [global::ProtoBuf.ProtoContract(Name=@"CInventory_GetItemDefMeta_Request")]
-  public partial class CInventory_GetItemDefMeta_Request : global::ProtoBuf.IExtensible
-  {
-    public CInventory_GetItemDefMeta_Request() {}
-    
-
-    private uint? _appid;
-    [global::ProtoBuf.ProtoMember(1, IsRequired = false, Name=@"appid", DataFormat = global::ProtoBuf.DataFormat.TwosComplement)]
-    public uint appid
-    {
-      get { return _appid?? default(uint); }
-      set { _appid = value; }
-    }
-    [global::System.Xml.Serialization.XmlIgnore]
-    [global::System.ComponentModel.Browsable(false)]
+    
     public bool appidSpecified
     {
       get { return _appid != null; }
@@ -1006,7 +958,7 @@
       set { _modified = value; }
     }
     [global::System.Xml.Serialization.XmlIgnore]
-    [global::System.ComponentModel.Browsable(false)]
+    
     public bool modifiedSpecified
     {
       get { return _modified != null; }
@@ -1024,7 +976,7 @@
       set { _digest = value; }
     }
     [global::System.Xml.Serialization.XmlIgnore]
-    [global::System.ComponentModel.Browsable(false)]
+    
     public bool digestSpecified
     {
       get { return _digest != null; }
