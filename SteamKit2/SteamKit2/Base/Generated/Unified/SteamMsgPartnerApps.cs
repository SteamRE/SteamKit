//------------------------------------------------------------------------------
// <auto-generated>
//     This code was generated by a tool.
//
//     Changes to this file may cause incorrect behavior and will be lost if
//     the code is regenerated.
// </auto-generated>
//------------------------------------------------------------------------------
#pragma warning disable 1591

<<<<<<< HEAD
// Option: light framework (CF/Silverlight) enabled
=======
// Option: missing-value detection (*Specified/ShouldSerialize*/Reset*) enabled
>>>>>>> 332b58c0
    
// Generated from: steammessages_partnerapps.steamclient.proto
// Note: requires additional types generated from: steammessages_unified_base.steamclient.proto
namespace SteamKit2.Unified.Internal
{
  [global::ProtoBuf.ProtoContract(Name=@"CPartnerApps_RequestUploadToken_Request")]
  public partial class CPartnerApps_RequestUploadToken_Request : global::ProtoBuf.IExtensible
  {
    public CPartnerApps_RequestUploadToken_Request() {}
    

    private string _filename;
    [global::ProtoBuf.ProtoMember(1, IsRequired = false, Name=@"filename", DataFormat = global::ProtoBuf.DataFormat.Default)]
    public string filename
    {
      get { return _filename?? ""; }
      set { _filename = value; }
    }
    [global::System.Xml.Serialization.XmlIgnore]
    [global::System.ComponentModel.Browsable(false)]
    public bool filenameSpecified
    {
      get { return _filename != null; }
      set { if (value == (_filename== null)) _filename = value ? this.filename : (string)null; }
    }
    private bool ShouldSerializefilename() { return filenameSpecified; }
    private void Resetfilename() { filenameSpecified = false; }
    

    private uint? _appid;
    [global::ProtoBuf.ProtoMember(2, IsRequired = false, Name=@"appid", DataFormat = global::ProtoBuf.DataFormat.TwosComplement)]
    public uint appid
    {
      get { return _appid?? default(uint); }
      set { _appid = value; }
    }
    [global::System.Xml.Serialization.XmlIgnore]
    [global::System.ComponentModel.Browsable(false)]
    public bool appidSpecified
    {
      get { return _appid != null; }
      set { if (value == (_appid== null)) _appid = value ? this.appid : (uint?)null; }
    }
    private bool ShouldSerializeappid() { return appidSpecified; }
    private void Resetappid() { appidSpecified = false; }
    
    private global::ProtoBuf.IExtension extensionObject;
    global::ProtoBuf.IExtension global::ProtoBuf.IExtensible.GetExtensionObject(bool createIfMissing)
      { return global::ProtoBuf.Extensible.GetExtensionObject(ref extensionObject, createIfMissing); }
  }
  
  [global::ProtoBuf.ProtoContract(Name=@"CPartnerApps_RequestUploadToken_Response")]
  public partial class CPartnerApps_RequestUploadToken_Response : global::ProtoBuf.IExtensible
  {
    public CPartnerApps_RequestUploadToken_Response() {}
    

    private ulong? _upload_token;
    [global::ProtoBuf.ProtoMember(1, IsRequired = false, Name=@"upload_token", DataFormat = global::ProtoBuf.DataFormat.TwosComplement)]
    public ulong upload_token
    {
      get { return _upload_token?? default(ulong); }
      set { _upload_token = value; }
    }
    [global::System.Xml.Serialization.XmlIgnore]
    [global::System.ComponentModel.Browsable(false)]
    public bool upload_tokenSpecified
    {
      get { return _upload_token != null; }
      set { if (value == (_upload_token== null)) _upload_token = value ? this.upload_token : (ulong?)null; }
    }
    private bool ShouldSerializeupload_token() { return upload_tokenSpecified; }
    private void Resetupload_token() { upload_tokenSpecified = false; }
    

    private string _location;
    [global::ProtoBuf.ProtoMember(2, IsRequired = false, Name=@"location", DataFormat = global::ProtoBuf.DataFormat.Default)]
    public string location
    {
      get { return _location?? ""; }
      set { _location = value; }
    }
    [global::System.Xml.Serialization.XmlIgnore]
    [global::System.ComponentModel.Browsable(false)]
    public bool locationSpecified
    {
      get { return _location != null; }
      set { if (value == (_location== null)) _location = value ? this.location : (string)null; }
    }
    private bool ShouldSerializelocation() { return locationSpecified; }
    private void Resetlocation() { locationSpecified = false; }
    

    private ulong? _routing_id;
    [global::ProtoBuf.ProtoMember(3, IsRequired = false, Name=@"routing_id", DataFormat = global::ProtoBuf.DataFormat.TwosComplement)]
    public ulong routing_id
    {
      get { return _routing_id?? default(ulong); }
      set { _routing_id = value; }
    }
    [global::System.Xml.Serialization.XmlIgnore]
    [global::System.ComponentModel.Browsable(false)]
    public bool routing_idSpecified
    {
      get { return _routing_id != null; }
      set { if (value == (_routing_id== null)) _routing_id = value ? this.routing_id : (ulong?)null; }
    }
    private bool ShouldSerializerouting_id() { return routing_idSpecified; }
    private void Resetrouting_id() { routing_idSpecified = false; }
    
    private global::ProtoBuf.IExtension extensionObject;
    global::ProtoBuf.IExtension global::ProtoBuf.IExtensible.GetExtensionObject(bool createIfMissing)
      { return global::ProtoBuf.Extensible.GetExtensionObject(ref extensionObject, createIfMissing); }
  }
  
  [global::ProtoBuf.ProtoContract(Name=@"CPartnerApps_FinishUpload_Request")]
  public partial class CPartnerApps_FinishUpload_Request : global::ProtoBuf.IExtensible
  {
    public CPartnerApps_FinishUpload_Request() {}
    

    private ulong? _upload_token;
    [global::ProtoBuf.ProtoMember(1, IsRequired = false, Name=@"upload_token", DataFormat = global::ProtoBuf.DataFormat.TwosComplement)]
    public ulong upload_token
    {
      get { return _upload_token?? default(ulong); }
      set { _upload_token = value; }
    }
    [global::System.Xml.Serialization.XmlIgnore]
    [global::System.ComponentModel.Browsable(false)]
    public bool upload_tokenSpecified
    {
      get { return _upload_token != null; }
      set { if (value == (_upload_token== null)) _upload_token = value ? this.upload_token : (ulong?)null; }
    }
    private bool ShouldSerializeupload_token() { return upload_tokenSpecified; }
    private void Resetupload_token() { upload_tokenSpecified = false; }
    

    private ulong? _routing_id;
    [global::ProtoBuf.ProtoMember(2, IsRequired = false, Name=@"routing_id", DataFormat = global::ProtoBuf.DataFormat.TwosComplement)]
    public ulong routing_id
    {
      get { return _routing_id?? default(ulong); }
      set { _routing_id = value; }
    }
    [global::System.Xml.Serialization.XmlIgnore]
    [global::System.ComponentModel.Browsable(false)]
    public bool routing_idSpecified
    {
      get { return _routing_id != null; }
      set { if (value == (_routing_id== null)) _routing_id = value ? this.routing_id : (ulong?)null; }
    }
    private bool ShouldSerializerouting_id() { return routing_idSpecified; }
    private void Resetrouting_id() { routing_idSpecified = false; }
    

    private uint? _app_id;
    [global::ProtoBuf.ProtoMember(3, IsRequired = false, Name=@"app_id", DataFormat = global::ProtoBuf.DataFormat.TwosComplement)]
    public uint app_id
    {
      get { return _app_id?? default(uint); }
      set { _app_id = value; }
    }
    [global::System.Xml.Serialization.XmlIgnore]
    [global::System.ComponentModel.Browsable(false)]
    public bool app_idSpecified
    {
      get { return _app_id != null; }
      set { if (value == (_app_id== null)) _app_id = value ? this.app_id : (uint?)null; }
    }
    private bool ShouldSerializeapp_id() { return app_idSpecified; }
    private void Resetapp_id() { app_idSpecified = false; }
    
    private global::ProtoBuf.IExtension extensionObject;
    global::ProtoBuf.IExtension global::ProtoBuf.IExtensible.GetExtensionObject(bool createIfMissing)
      { return global::ProtoBuf.Extensible.GetExtensionObject(ref extensionObject, createIfMissing); }
  }
  
  [global::ProtoBuf.ProtoContract(Name=@"CPartnerApps_FinishUploadKVSign_Response")]
  public partial class CPartnerApps_FinishUploadKVSign_Response : global::ProtoBuf.IExtensible
  {
    public CPartnerApps_FinishUploadKVSign_Response() {}
    

    private string _signed_installscript;
    [global::ProtoBuf.ProtoMember(1, IsRequired = false, Name=@"signed_installscript", DataFormat = global::ProtoBuf.DataFormat.Default)]
    public string signed_installscript
    {
      get { return _signed_installscript?? ""; }
      set { _signed_installscript = value; }
    }
    [global::System.Xml.Serialization.XmlIgnore]
    [global::System.ComponentModel.Browsable(false)]
    public bool signed_installscriptSpecified
    {
      get { return _signed_installscript != null; }
      set { if (value == (_signed_installscript== null)) _signed_installscript = value ? this.signed_installscript : (string)null; }
    }
    private bool ShouldSerializesigned_installscript() { return signed_installscriptSpecified; }
    private void Resetsigned_installscript() { signed_installscriptSpecified = false; }
    
    private global::ProtoBuf.IExtension extensionObject;
    global::ProtoBuf.IExtension global::ProtoBuf.IExtensible.GetExtensionObject(bool createIfMissing)
      { return global::ProtoBuf.Extensible.GetExtensionObject(ref extensionObject, createIfMissing); }
  }
  
  [global::ProtoBuf.ProtoContract(Name=@"CPartnerApps_FinishUploadLegacyDRM_Request")]
  public partial class CPartnerApps_FinishUploadLegacyDRM_Request : global::ProtoBuf.IExtensible
  {
    public CPartnerApps_FinishUploadLegacyDRM_Request() {}
    

    private ulong? _upload_token;
    [global::ProtoBuf.ProtoMember(1, IsRequired = false, Name=@"upload_token", DataFormat = global::ProtoBuf.DataFormat.TwosComplement)]
    public ulong upload_token
    {
      get { return _upload_token?? default(ulong); }
      set { _upload_token = value; }
    }
    [global::System.Xml.Serialization.XmlIgnore]
    [global::System.ComponentModel.Browsable(false)]
    public bool upload_tokenSpecified
    {
      get { return _upload_token != null; }
      set { if (value == (_upload_token== null)) _upload_token = value ? this.upload_token : (ulong?)null; }
    }
    private bool ShouldSerializeupload_token() { return upload_tokenSpecified; }
    private void Resetupload_token() { upload_tokenSpecified = false; }
    

    private ulong? _routing_id;
    [global::ProtoBuf.ProtoMember(2, IsRequired = false, Name=@"routing_id", DataFormat = global::ProtoBuf.DataFormat.TwosComplement)]
    public ulong routing_id
    {
      get { return _routing_id?? default(ulong); }
      set { _routing_id = value; }
    }
    [global::System.Xml.Serialization.XmlIgnore]
    [global::System.ComponentModel.Browsable(false)]
    public bool routing_idSpecified
    {
      get { return _routing_id != null; }
      set { if (value == (_routing_id== null)) _routing_id = value ? this.routing_id : (ulong?)null; }
    }
    private bool ShouldSerializerouting_id() { return routing_idSpecified; }
    private void Resetrouting_id() { routing_idSpecified = false; }
    

    private uint? _app_id;
    [global::ProtoBuf.ProtoMember(3, IsRequired = false, Name=@"app_id", DataFormat = global::ProtoBuf.DataFormat.TwosComplement)]
    public uint app_id
    {
      get { return _app_id?? default(uint); }
      set { _app_id = value; }
    }
    [global::System.Xml.Serialization.XmlIgnore]
    [global::System.ComponentModel.Browsable(false)]
    public bool app_idSpecified
    {
      get { return _app_id != null; }
      set { if (value == (_app_id== null)) _app_id = value ? this.app_id : (uint?)null; }
    }
    private bool ShouldSerializeapp_id() { return app_idSpecified; }
    private void Resetapp_id() { app_idSpecified = false; }
    

    private uint? _flags;
    [global::ProtoBuf.ProtoMember(4, IsRequired = false, Name=@"flags", DataFormat = global::ProtoBuf.DataFormat.TwosComplement)]
    public uint flags
    {
      get { return _flags?? default(uint); }
      set { _flags = value; }
    }
    [global::System.Xml.Serialization.XmlIgnore]
    [global::System.ComponentModel.Browsable(false)]
    public bool flagsSpecified
    {
      get { return _flags != null; }
      set { if (value == (_flags== null)) _flags = value ? this.flags : (uint?)null; }
    }
    private bool ShouldSerializeflags() { return flagsSpecified; }
    private void Resetflags() { flagsSpecified = false; }
    

    private string _tool_name;
    [global::ProtoBuf.ProtoMember(5, IsRequired = false, Name=@"tool_name", DataFormat = global::ProtoBuf.DataFormat.Default)]
    public string tool_name
    {
      get { return _tool_name?? ""; }
      set { _tool_name = value; }
    }
    [global::System.Xml.Serialization.XmlIgnore]
    [global::System.ComponentModel.Browsable(false)]
    public bool tool_nameSpecified
    {
      get { return _tool_name != null; }
      set { if (value == (_tool_name== null)) _tool_name = value ? this.tool_name : (string)null; }
    }
    private bool ShouldSerializetool_name() { return tool_nameSpecified; }
    private void Resettool_name() { tool_nameSpecified = false; }
    
    private global::ProtoBuf.IExtension extensionObject;
    global::ProtoBuf.IExtension global::ProtoBuf.IExtensible.GetExtensionObject(bool createIfMissing)
      { return global::ProtoBuf.Extensible.GetExtensionObject(ref extensionObject, createIfMissing); }
  }
  
  [global::ProtoBuf.ProtoContract(Name=@"CPartnerApps_FinishUploadLegacyDRM_Response")]
  public partial class CPartnerApps_FinishUploadLegacyDRM_Response : global::ProtoBuf.IExtensible
  {
    public CPartnerApps_FinishUploadLegacyDRM_Response() {}
    

    private string _file_id;
    [global::ProtoBuf.ProtoMember(1, IsRequired = false, Name=@"file_id", DataFormat = global::ProtoBuf.DataFormat.Default)]
    public string file_id
    {
      get { return _file_id?? ""; }
      set { _file_id = value; }
    }
    [global::System.Xml.Serialization.XmlIgnore]
    [global::System.ComponentModel.Browsable(false)]
    public bool file_idSpecified
    {
      get { return _file_id != null; }
      set { if (value == (_file_id== null)) _file_id = value ? this.file_id : (string)null; }
    }
    private bool ShouldSerializefile_id() { return file_idSpecified; }
    private void Resetfile_id() { file_idSpecified = false; }
    
    private global::ProtoBuf.IExtension extensionObject;
    global::ProtoBuf.IExtension global::ProtoBuf.IExtensible.GetExtensionObject(bool createIfMissing)
      { return global::ProtoBuf.Extensible.GetExtensionObject(ref extensionObject, createIfMissing); }
  }
  
  [global::ProtoBuf.ProtoContract(Name=@"CPartnerApps_FinishUpload_Response")]
  public partial class CPartnerApps_FinishUpload_Response : global::ProtoBuf.IExtensible
  {
    public CPartnerApps_FinishUpload_Response() {}
    
    private global::ProtoBuf.IExtension extensionObject;
    global::ProtoBuf.IExtension global::ProtoBuf.IExtensible.GetExtensionObject(bool createIfMissing)
      { return global::ProtoBuf.Extensible.GetExtensionObject(ref extensionObject, createIfMissing); }
  }
  
  [global::ProtoBuf.ProtoContract(Name=@"CPartnerApps_FindDRMUploads_Request")]
  public partial class CPartnerApps_FindDRMUploads_Request : global::ProtoBuf.IExtensible
  {
    public CPartnerApps_FindDRMUploads_Request() {}
    

    private int? _app_id;
    [global::ProtoBuf.ProtoMember(1, IsRequired = false, Name=@"app_id", DataFormat = global::ProtoBuf.DataFormat.TwosComplement)]
    public int app_id
    {
      get { return _app_id?? default(int); }
      set { _app_id = value; }
    }
    [global::System.Xml.Serialization.XmlIgnore]
    [global::System.ComponentModel.Browsable(false)]
    public bool app_idSpecified
    {
      get { return _app_id != null; }
      set { if (value == (_app_id== null)) _app_id = value ? this.app_id : (int?)null; }
    }
    private bool ShouldSerializeapp_id() { return app_idSpecified; }
    private void Resetapp_id() { app_idSpecified = false; }
    
    private global::ProtoBuf.IExtension extensionObject;
    global::ProtoBuf.IExtension global::ProtoBuf.IExtensible.GetExtensionObject(bool createIfMissing)
      { return global::ProtoBuf.Extensible.GetExtensionObject(ref extensionObject, createIfMissing); }
  }
  
  [global::ProtoBuf.ProtoContract(Name=@"CPartnerApps_ExistingDRMUpload")]
  public partial class CPartnerApps_ExistingDRMUpload : global::ProtoBuf.IExtensible
  {
    public CPartnerApps_ExistingDRMUpload() {}
    

    private string _file_id;
    [global::ProtoBuf.ProtoMember(1, IsRequired = false, Name=@"file_id", DataFormat = global::ProtoBuf.DataFormat.Default)]
    public string file_id
    {
      get { return _file_id?? ""; }
      set { _file_id = value; }
    }
    [global::System.Xml.Serialization.XmlIgnore]
    [global::System.ComponentModel.Browsable(false)]
    public bool file_idSpecified
    {
      get { return _file_id != null; }
      set { if (value == (_file_id== null)) _file_id = value ? this.file_id : (string)null; }
    }
    private bool ShouldSerializefile_id() { return file_idSpecified; }
    private void Resetfile_id() { file_idSpecified = false; }
    

    private uint? _app_id;
    [global::ProtoBuf.ProtoMember(2, IsRequired = false, Name=@"app_id", DataFormat = global::ProtoBuf.DataFormat.TwosComplement)]
    public uint app_id
    {
      get { return _app_id?? default(uint); }
      set { _app_id = value; }
    }
    [global::System.Xml.Serialization.XmlIgnore]
    [global::System.ComponentModel.Browsable(false)]
    public bool app_idSpecified
    {
      get { return _app_id != null; }
      set { if (value == (_app_id== null)) _app_id = value ? this.app_id : (uint?)null; }
    }
    private bool ShouldSerializeapp_id() { return app_idSpecified; }
    private void Resetapp_id() { app_idSpecified = false; }
    

    private int? _actor_id;
    [global::ProtoBuf.ProtoMember(3, IsRequired = false, Name=@"actor_id", DataFormat = global::ProtoBuf.DataFormat.TwosComplement)]
    public int actor_id
    {
      get { return _actor_id?? default(int); }
      set { _actor_id = value; }
    }
    [global::System.Xml.Serialization.XmlIgnore]
    [global::System.ComponentModel.Browsable(false)]
    public bool actor_idSpecified
    {
      get { return _actor_id != null; }
      set { if (value == (_actor_id== null)) _actor_id = value ? this.actor_id : (int?)null; }
    }
    private bool ShouldSerializeactor_id() { return actor_idSpecified; }
    private void Resetactor_id() { actor_idSpecified = false; }
    

    private string _supplied_name;
    [global::ProtoBuf.ProtoMember(5, IsRequired = false, Name=@"supplied_name", DataFormat = global::ProtoBuf.DataFormat.Default)]
    public string supplied_name
    {
      get { return _supplied_name?? ""; }
      set { _supplied_name = value; }
    }
    [global::System.Xml.Serialization.XmlIgnore]
    [global::System.ComponentModel.Browsable(false)]
    public bool supplied_nameSpecified
    {
      get { return _supplied_name != null; }
      set { if (value == (_supplied_name== null)) _supplied_name = value ? this.supplied_name : (string)null; }
    }
    private bool ShouldSerializesupplied_name() { return supplied_nameSpecified; }
    private void Resetsupplied_name() { supplied_nameSpecified = false; }
    

    private uint? _flags;
    [global::ProtoBuf.ProtoMember(6, IsRequired = false, Name=@"flags", DataFormat = global::ProtoBuf.DataFormat.TwosComplement)]
    public uint flags
    {
      get { return _flags?? default(uint); }
      set { _flags = value; }
    }
    [global::System.Xml.Serialization.XmlIgnore]
    [global::System.ComponentModel.Browsable(false)]
    public bool flagsSpecified
    {
      get { return _flags != null; }
      set { if (value == (_flags== null)) _flags = value ? this.flags : (uint?)null; }
    }
    private bool ShouldSerializeflags() { return flagsSpecified; }
    private void Resetflags() { flagsSpecified = false; }
    

    private string _mod_type;
    [global::ProtoBuf.ProtoMember(7, IsRequired = false, Name=@"mod_type", DataFormat = global::ProtoBuf.DataFormat.Default)]
    public string mod_type
    {
      get { return _mod_type?? ""; }
      set { _mod_type = value; }
    }
    [global::System.Xml.Serialization.XmlIgnore]
    [global::System.ComponentModel.Browsable(false)]
    public bool mod_typeSpecified
    {
      get { return _mod_type != null; }
      set { if (value == (_mod_type== null)) _mod_type = value ? this.mod_type : (string)null; }
    }
    private bool ShouldSerializemod_type() { return mod_typeSpecified; }
    private void Resetmod_type() { mod_typeSpecified = false; }
    

    private uint? _timestamp;
    [global::ProtoBuf.ProtoMember(8, IsRequired = false, Name=@"timestamp", DataFormat = global::ProtoBuf.DataFormat.FixedSize)]
    public uint timestamp
    {
      get { return _timestamp?? default(uint); }
      set { _timestamp = value; }
    }
    [global::System.Xml.Serialization.XmlIgnore]
    [global::System.ComponentModel.Browsable(false)]
    public bool timestampSpecified
    {
      get { return _timestamp != null; }
      set { if (value == (_timestamp== null)) _timestamp = value ? this.timestamp : (uint?)null; }
    }
    private bool ShouldSerializetimestamp() { return timestampSpecified; }
    private void Resettimestamp() { timestampSpecified = false; }
    

    private string _orig_file_id;
    [global::ProtoBuf.ProtoMember(9, IsRequired = false, Name=@"orig_file_id", DataFormat = global::ProtoBuf.DataFormat.Default)]
    public string orig_file_id
    {
      get { return _orig_file_id?? ""; }
      set { _orig_file_id = value; }
    }
    [global::System.Xml.Serialization.XmlIgnore]
    [global::System.ComponentModel.Browsable(false)]
    public bool orig_file_idSpecified
    {
      get { return _orig_file_id != null; }
      set { if (value == (_orig_file_id== null)) _orig_file_id = value ? this.orig_file_id : (string)null; }
    }
    private bool ShouldSerializeorig_file_id() { return orig_file_idSpecified; }
    private void Resetorig_file_id() { orig_file_idSpecified = false; }
    
    private global::ProtoBuf.IExtension extensionObject;
    global::ProtoBuf.IExtension global::ProtoBuf.IExtensible.GetExtensionObject(bool createIfMissing)
      { return global::ProtoBuf.Extensible.GetExtensionObject(ref extensionObject, createIfMissing); }
  }
  
  [global::ProtoBuf.ProtoContract(Name=@"CPartnerApps_FindDRMUploads_Response")]
  public partial class CPartnerApps_FindDRMUploads_Response : global::ProtoBuf.IExtensible
  {
    public CPartnerApps_FindDRMUploads_Response() {}
    
    private readonly global::System.Collections.Generic.List<CPartnerApps_ExistingDRMUpload> _uploads = new global::System.Collections.Generic.List<CPartnerApps_ExistingDRMUpload>();
    [global::ProtoBuf.ProtoMember(1, Name=@"uploads", DataFormat = global::ProtoBuf.DataFormat.Default)]
    public global::System.Collections.Generic.List<CPartnerApps_ExistingDRMUpload> uploads
    {
      get { return _uploads; }
    }
  
    private global::ProtoBuf.IExtension extensionObject;
    global::ProtoBuf.IExtension global::ProtoBuf.IExtensible.GetExtensionObject(bool createIfMissing)
      { return global::ProtoBuf.Extensible.GetExtensionObject(ref extensionObject, createIfMissing); }
  }
  
  [global::ProtoBuf.ProtoContract(Name=@"CPartnerApps_Download_Request")]
  public partial class CPartnerApps_Download_Request : global::ProtoBuf.IExtensible
  {
    public CPartnerApps_Download_Request() {}
    

    private string _file_id;
    [global::ProtoBuf.ProtoMember(1, IsRequired = false, Name=@"file_id", DataFormat = global::ProtoBuf.DataFormat.Default)]
    public string file_id
    {
      get { return _file_id?? ""; }
      set { _file_id = value; }
    }
    [global::System.Xml.Serialization.XmlIgnore]
    [global::System.ComponentModel.Browsable(false)]
    public bool file_idSpecified
    {
      get { return _file_id != null; }
      set { if (value == (_file_id== null)) _file_id = value ? this.file_id : (string)null; }
    }
    private bool ShouldSerializefile_id() { return file_idSpecified; }
    private void Resetfile_id() { file_idSpecified = false; }
    

    private int? _app_id;
    [global::ProtoBuf.ProtoMember(2, IsRequired = false, Name=@"app_id", DataFormat = global::ProtoBuf.DataFormat.TwosComplement)]
    public int app_id
    {
      get { return _app_id?? default(int); }
      set { _app_id = value; }
    }
    [global::System.Xml.Serialization.XmlIgnore]
    [global::System.ComponentModel.Browsable(false)]
    public bool app_idSpecified
    {
      get { return _app_id != null; }
      set { if (value == (_app_id== null)) _app_id = value ? this.app_id : (int?)null; }
    }
    private bool ShouldSerializeapp_id() { return app_idSpecified; }
    private void Resetapp_id() { app_idSpecified = false; }
    
    private global::ProtoBuf.IExtension extensionObject;
    global::ProtoBuf.IExtension global::ProtoBuf.IExtensible.GetExtensionObject(bool createIfMissing)
      { return global::ProtoBuf.Extensible.GetExtensionObject(ref extensionObject, createIfMissing); }
  }
  
  [global::ProtoBuf.ProtoContract(Name=@"CPartnerApps_Download_Response")]
  public partial class CPartnerApps_Download_Response : global::ProtoBuf.IExtensible
  {
    public CPartnerApps_Download_Response() {}
    

    private string _download_url;
    [global::ProtoBuf.ProtoMember(1, IsRequired = false, Name=@"download_url", DataFormat = global::ProtoBuf.DataFormat.Default)]
    public string download_url
    {
      get { return _download_url?? ""; }
      set { _download_url = value; }
    }
    [global::System.Xml.Serialization.XmlIgnore]
    [global::System.ComponentModel.Browsable(false)]
    public bool download_urlSpecified
    {
      get { return _download_url != null; }
      set { if (value == (_download_url== null)) _download_url = value ? this.download_url : (string)null; }
    }
    private bool ShouldSerializedownload_url() { return download_urlSpecified; }
    private void Resetdownload_url() { download_urlSpecified = false; }
    

    private int? _app_id;
    [global::ProtoBuf.ProtoMember(2, IsRequired = false, Name=@"app_id", DataFormat = global::ProtoBuf.DataFormat.TwosComplement)]
    public int app_id
    {
      get { return _app_id?? default(int); }
      set { _app_id = value; }
    }
    [global::System.Xml.Serialization.XmlIgnore]
    [global::System.ComponentModel.Browsable(false)]
    public bool app_idSpecified
    {
      get { return _app_id != null; }
      set { if (value == (_app_id== null)) _app_id = value ? this.app_id : (int?)null; }
    }
    private bool ShouldSerializeapp_id() { return app_idSpecified; }
    private void Resetapp_id() { app_idSpecified = false; }
    
    private global::ProtoBuf.IExtension extensionObject;
    global::ProtoBuf.IExtension global::ProtoBuf.IExtensible.GetExtensionObject(bool createIfMissing)
      { return global::ProtoBuf.Extensible.GetExtensionObject(ref extensionObject, createIfMissing); }
  }
  
    public interface IPartnerApps
    {
      CPartnerApps_RequestUploadToken_Response RequestKVSignUploadToken(CPartnerApps_RequestUploadToken_Request request);
    CPartnerApps_RequestUploadToken_Response RequestDRMUploadToken(CPartnerApps_RequestUploadToken_Request request);
    CPartnerApps_RequestUploadToken_Response RequestCEGUploadToken(CPartnerApps_RequestUploadToken_Request request);
    CPartnerApps_FinishUploadKVSign_Response FinishUploadKVSign(CPartnerApps_FinishUpload_Request request);
    CPartnerApps_FinishUploadLegacyDRM_Response FinishUploadDRMUpload(CPartnerApps_FinishUploadLegacyDRM_Request request);
    CPartnerApps_FinishUpload_Response FinishUploadCEGUpload(CPartnerApps_FinishUpload_Request request);
    CPartnerApps_FindDRMUploads_Response FindDRMUploads(CPartnerApps_FindDRMUploads_Request request);
    CPartnerApps_Download_Response Download(CPartnerApps_Download_Request request);
    
    }
    
    
}
#pragma warning restore 1591<|MERGE_RESOLUTION|>--- conflicted
+++ resolved
@@ -8,11 +8,9 @@
 //------------------------------------------------------------------------------
 #pragma warning disable 1591
 
-<<<<<<< HEAD
+// Option: missing-value detection (*Specified/ShouldSerialize*/Reset*) enabled
+    
 // Option: light framework (CF/Silverlight) enabled
-=======
-// Option: missing-value detection (*Specified/ShouldSerialize*/Reset*) enabled
->>>>>>> 332b58c0
     
 // Generated from: steammessages_partnerapps.steamclient.proto
 // Note: requires additional types generated from: steammessages_unified_base.steamclient.proto
@@ -32,7 +30,7 @@
       set { _filename = value; }
     }
     [global::System.Xml.Serialization.XmlIgnore]
-    [global::System.ComponentModel.Browsable(false)]
+    
     public bool filenameSpecified
     {
       get { return _filename != null; }
@@ -50,7 +48,7 @@
       set { _appid = value; }
     }
     [global::System.Xml.Serialization.XmlIgnore]
-    [global::System.ComponentModel.Browsable(false)]
+    
     public bool appidSpecified
     {
       get { return _appid != null; }
@@ -78,7 +76,7 @@
       set { _upload_token = value; }
     }
     [global::System.Xml.Serialization.XmlIgnore]
-    [global::System.ComponentModel.Browsable(false)]
+    
     public bool upload_tokenSpecified
     {
       get { return _upload_token != null; }
@@ -96,7 +94,7 @@
       set { _location = value; }
     }
     [global::System.Xml.Serialization.XmlIgnore]
-    [global::System.ComponentModel.Browsable(false)]
+    
     public bool locationSpecified
     {
       get { return _location != null; }
@@ -114,7 +112,7 @@
       set { _routing_id = value; }
     }
     [global::System.Xml.Serialization.XmlIgnore]
-    [global::System.ComponentModel.Browsable(false)]
+    
     public bool routing_idSpecified
     {
       get { return _routing_id != null; }
@@ -142,7 +140,7 @@
       set { _upload_token = value; }
     }
     [global::System.Xml.Serialization.XmlIgnore]
-    [global::System.ComponentModel.Browsable(false)]
+    
     public bool upload_tokenSpecified
     {
       get { return _upload_token != null; }
@@ -160,7 +158,7 @@
       set { _routing_id = value; }
     }
     [global::System.Xml.Serialization.XmlIgnore]
-    [global::System.ComponentModel.Browsable(false)]
+    
     public bool routing_idSpecified
     {
       get { return _routing_id != null; }
@@ -178,7 +176,7 @@
       set { _app_id = value; }
     }
     [global::System.Xml.Serialization.XmlIgnore]
-    [global::System.ComponentModel.Browsable(false)]
+    
     public bool app_idSpecified
     {
       get { return _app_id != null; }
@@ -206,7 +204,7 @@
       set { _signed_installscript = value; }
     }
     [global::System.Xml.Serialization.XmlIgnore]
-    [global::System.ComponentModel.Browsable(false)]
+    
     public bool signed_installscriptSpecified
     {
       get { return _signed_installscript != null; }
@@ -234,7 +232,7 @@
       set { _upload_token = value; }
     }
     [global::System.Xml.Serialization.XmlIgnore]
-    [global::System.ComponentModel.Browsable(false)]
+    
     public bool upload_tokenSpecified
     {
       get { return _upload_token != null; }
@@ -252,7 +250,7 @@
       set { _routing_id = value; }
     }
     [global::System.Xml.Serialization.XmlIgnore]
-    [global::System.ComponentModel.Browsable(false)]
+    
     public bool routing_idSpecified
     {
       get { return _routing_id != null; }
@@ -270,7 +268,7 @@
       set { _app_id = value; }
     }
     [global::System.Xml.Serialization.XmlIgnore]
-    [global::System.ComponentModel.Browsable(false)]
+    
     public bool app_idSpecified
     {
       get { return _app_id != null; }
@@ -288,7 +286,7 @@
       set { _flags = value; }
     }
     [global::System.Xml.Serialization.XmlIgnore]
-    [global::System.ComponentModel.Browsable(false)]
+    
     public bool flagsSpecified
     {
       get { return _flags != null; }
@@ -306,7 +304,7 @@
       set { _tool_name = value; }
     }
     [global::System.Xml.Serialization.XmlIgnore]
-    [global::System.ComponentModel.Browsable(false)]
+    
     public bool tool_nameSpecified
     {
       get { return _tool_name != null; }
@@ -334,7 +332,7 @@
       set { _file_id = value; }
     }
     [global::System.Xml.Serialization.XmlIgnore]
-    [global::System.ComponentModel.Browsable(false)]
+    
     public bool file_idSpecified
     {
       get { return _file_id != null; }
@@ -372,7 +370,7 @@
       set { _app_id = value; }
     }
     [global::System.Xml.Serialization.XmlIgnore]
-    [global::System.ComponentModel.Browsable(false)]
+    
     public bool app_idSpecified
     {
       get { return _app_id != null; }
@@ -400,7 +398,7 @@
       set { _file_id = value; }
     }
     [global::System.Xml.Serialization.XmlIgnore]
-    [global::System.ComponentModel.Browsable(false)]
+    
     public bool file_idSpecified
     {
       get { return _file_id != null; }
@@ -418,7 +416,7 @@
       set { _app_id = value; }
     }
     [global::System.Xml.Serialization.XmlIgnore]
-    [global::System.ComponentModel.Browsable(false)]
+    
     public bool app_idSpecified
     {
       get { return _app_id != null; }
@@ -436,7 +434,7 @@
       set { _actor_id = value; }
     }
     [global::System.Xml.Serialization.XmlIgnore]
-    [global::System.ComponentModel.Browsable(false)]
+    
     public bool actor_idSpecified
     {
       get { return _actor_id != null; }
@@ -454,7 +452,7 @@
       set { _supplied_name = value; }
     }
     [global::System.Xml.Serialization.XmlIgnore]
-    [global::System.ComponentModel.Browsable(false)]
+    
     public bool supplied_nameSpecified
     {
       get { return _supplied_name != null; }
@@ -472,7 +470,7 @@
       set { _flags = value; }
     }
     [global::System.Xml.Serialization.XmlIgnore]
-    [global::System.ComponentModel.Browsable(false)]
+    
     public bool flagsSpecified
     {
       get { return _flags != null; }
@@ -490,7 +488,7 @@
       set { _mod_type = value; }
     }
     [global::System.Xml.Serialization.XmlIgnore]
-    [global::System.ComponentModel.Browsable(false)]
+    
     public bool mod_typeSpecified
     {
       get { return _mod_type != null; }
@@ -508,7 +506,7 @@
       set { _timestamp = value; }
     }
     [global::System.Xml.Serialization.XmlIgnore]
-    [global::System.ComponentModel.Browsable(false)]
+    
     public bool timestampSpecified
     {
       get { return _timestamp != null; }
@@ -526,7 +524,7 @@
       set { _orig_file_id = value; }
     }
     [global::System.Xml.Serialization.XmlIgnore]
-    [global::System.ComponentModel.Browsable(false)]
+    
     public bool orig_file_idSpecified
     {
       get { return _orig_file_id != null; }
@@ -571,7 +569,7 @@
       set { _file_id = value; }
     }
     [global::System.Xml.Serialization.XmlIgnore]
-    [global::System.ComponentModel.Browsable(false)]
+    
     public bool file_idSpecified
     {
       get { return _file_id != null; }
@@ -589,7 +587,7 @@
       set { _app_id = value; }
     }
     [global::System.Xml.Serialization.XmlIgnore]
-    [global::System.ComponentModel.Browsable(false)]
+    
     public bool app_idSpecified
     {
       get { return _app_id != null; }
@@ -617,7 +615,7 @@
       set { _download_url = value; }
     }
     [global::System.Xml.Serialization.XmlIgnore]
-    [global::System.ComponentModel.Browsable(false)]
+    
     public bool download_urlSpecified
     {
       get { return _download_url != null; }
@@ -635,7 +633,7 @@
       set { _app_id = value; }
     }
     [global::System.Xml.Serialization.XmlIgnore]
-    [global::System.ComponentModel.Browsable(false)]
+    
     public bool app_idSpecified
     {
       get { return _app_id != null; }
