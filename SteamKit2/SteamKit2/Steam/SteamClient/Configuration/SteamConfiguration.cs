﻿/*
 * This file is subject to the terms and conditions defined in
 * file 'license.txt', which is part of this source code package.
 */


using System;
using System.Net.Http;
using SteamKit2.Discovery;

namespace SteamKit2
{
    /// <summary>
    /// Factory function to create a user-configured HttpClient.
    /// The HttpClient will be disposed of after use.
    /// </summary>
    /// <returns>A new <see cref="HttpClient"/> to be used to send HTTP requests.</returns>
    public delegate HttpClient HttpClientFactory();

    /// <summary>
    /// Configuration object to use.
    /// This object should not be mutated after it is passed to one or more <see cref="SteamClient"/> objects.
    /// </summary>
    public sealed class SteamConfiguration
    {
        /// <summary>
        /// Do not use directly - create a SteamConfiguration object by using a builder or helper method.
        /// </summary>
        internal SteamConfiguration(SteamConfigurationState state)
        {
            this.state = state;
            ServerList = new SmartCMServerList(this);
        }

        /// <summary>
        /// Creates a <see cref="SteamConfiguration" />, allowing for configuration.
        /// </summary>
        /// <param name="configurator">A method which is used to configure the configuration.</param>
        /// <returns>A configuration object.</returns>
        public static SteamConfiguration Create(Action<ISteamConfigurationBuilder> configurator)
        {
            if (configurator == null)
            {
                throw new ArgumentNullException(nameof(configurator));
            }

            var builder = new SteamConfigurationBuilder();
            configurator(builder);
            return builder.Build();
        }

        internal static SteamConfiguration CreateDefault()
            => new SteamConfiguration(SteamConfigurationBuilder.CreateDefaultState());

        readonly SteamConfigurationState state;

        /// <summary>
        /// Whether or not to use the Steam Directory to discover available servers.
        /// </summary>
        public bool AllowDirectoryFetch => state.AllowDirectoryFetch;

        /// <summary>
        /// The Steam Cell ID to prioritize when connecting.
        /// </summary>
        public uint CellID => state.CellID;

        /// <summary>
        /// The connection timeout used when connecting to Steam serves.
        /// </summary>
        public TimeSpan ConnectionTimeout => state.ConnectionTimeout;

        /// <summary>
        /// The default persona state flags used when requesting information for a new friend, or
        /// when calling <c>SteamFriends.RequestFriendInfo</c> without specifying flags.
        /// </summary>
        public EClientPersonaStateFlag DefaultPersonaStateFlags => state.DefaultPersonaStateFlags;

        /// <summary>
<<<<<<< HEAD
        /// The machine info provider used to provide hardware information to Steam.
        /// </summary>
        public MachineInfoProvider MachineInfoProvider => state.MachineInfoProvider;
        
=======
        /// Factory function to create a user-configured HttpClient.
        /// </summary>
        public HttpClientFactory HttpClientFactory => state.HttpClientFactory;

>>>>>>> 38dd2fd9
        /// <summary>
        /// The supported protocol types to use when attempting to connect to Steam.
        /// </summary>
        public ProtocolTypes ProtocolTypes => state.ProtocolTypes;

        /// <summary>
        /// The server list provider to use.
        /// </summary>
        public IServerListProvider ServerListProvider => state.ServerListProvider;

        /// <summary>
        /// The Universe to connect to. This should always be <see cref="EUniverse.Public"/> unless
        /// you work at Valve and are using this internally. If this is you, hello there.
        /// </summary>
        public EUniverse Universe => state.Universe;

        /// <summary>
        /// The base address of the Steam Web API to connect to.
        /// Use of "partner.steam-api.com" requires a Partner API key.
        /// </summary>
        public Uri WebAPIBaseAddress => state.WebAPIBaseAddress;

        /// <summary>
        /// An  API key to be used for authorized requests.
        /// Keys can be obtained from https://steamcommunity.com/dev or the Steamworks Partner site.
        /// </summary>
        public string WebAPIKey => state.WebAPIKey;

        /// <summary>
        /// The server list used for this configuration.
        /// If this configuration is used by multiple <see cref="SteamClient"/> instances, they all share the server list.
        /// </summary>
        public SmartCMServerList ServerList { get; }
    }
}<|MERGE_RESOLUTION|>--- conflicted
+++ resolved
@@ -76,17 +76,16 @@
         public EClientPersonaStateFlag DefaultPersonaStateFlags => state.DefaultPersonaStateFlags;
 
         /// <summary>
-<<<<<<< HEAD
+        /// Factory function to create a user-configured HttpClient.
+        /// </summary>
+        public HttpClientFactory HttpClientFactory => state.HttpClientFactory;
+
+
+        /// <summary>
         /// The machine info provider used to provide hardware information to Steam.
         /// </summary>
         public MachineInfoProvider MachineInfoProvider => state.MachineInfoProvider;
         
-=======
-        /// Factory function to create a user-configured HttpClient.
-        /// </summary>
-        public HttpClientFactory HttpClientFactory => state.HttpClientFactory;
-
->>>>>>> 38dd2fd9
         /// <summary>
         /// The supported protocol types to use when attempting to connect to Steam.
         /// </summary>
