﻿<Project Sdk="Microsoft.NET.Sdk">

  <PropertyGroup>
    <TargetFramework>netstandard2.0</TargetFramework>
    <GenerateAssemblyInfo>false</GenerateAssemblyInfo>
    <AssemblyOriginatorKeyFile>..\..\SteamKit.snk</AssemblyOriginatorKeyFile>
    <PackageReleaseNotes>Release notes are available at https://github.com/SteamRE/SteamKit/releases/tag/SteamKit_1.8.1</PackageReleaseNotes>
    <PackageIconUrl>https://raw.github.com/SteamRE/SteamKit/master/Resources/Misc/steamkit_logo_128.png</PackageIconUrl>
    <PackageProjectUrl>https://github.com/SteamRE/SteamKit</PackageProjectUrl>
    <PackageLicenseUrl>https://github.com/SteamRE/SteamKit/blob/master/SteamKit2/SteamKit2/license.txt</PackageLicenseUrl>
    <RepositoryUrl>https://github.com/SteamRE/SteamKit</RepositoryUrl>
    <RepositoryType>git</RepositoryType>
  </PropertyGroup>

  <PropertyGroup>
    <DocumentationFile>bin\$(Configuration)\$(TargetFramework)\SteamKit2.xml</DocumentationFile>
  </PropertyGroup>
  
  <ItemGroup>
    <None Remove="3rd party.txt" />
    <None Remove="changes.txt" />
    <None Remove="gpl.txt" />
    <None Remove="lgpl.txt" />
    <None Remove="license.txt" />
  </ItemGroup>
  <ItemGroup>
    <Content Include="3rd party.txt">
        <Pack>true</Pack>
        <PackagePath />
    </Content>
    <Content Include="changes.txt">
        <Pack>true</Pack>
        <PackagePath>readme.txt</PackagePath>
    </Content>
    <Content Include="gpl.txt">
        <Pack>true</Pack>
        <PackagePath />
    </Content>
    <Content Include="lgpl.txt">
        <Pack>true</Pack>
        <PackagePath />
    </Content>
    <Content Include="license.txt">
        <Pack>true</Pack>
        <PackagePath />
    </Content>
  </ItemGroup>

  <ItemGroup>
    <PackageReference Include="protobuf-net" Version="2.1.0" />
<<<<<<< HEAD
    <PackageReference Include="Microsoft.Win32.Registry" Version="4.4.0-preview1-25305-02" />
=======
  </ItemGroup>

  <ItemGroup Condition=" '$(TargetFramework)' == 'netstandard1.3' ">
    <PackageReference Include="System.AppContext" Version="4.3.0" />
    <PackageReference Include="System.Diagnostics.Process" Version="4.3.0" />
    <PackageReference Include="System.Net.Http" Version="4.3.1" />
    <PackageReference Include="System.Net.NameResolution" Version="4.3.0" />
    <PackageReference Include="System.Net.NetworkInformation" Version="4.3.0" />
    <PackageReference Include="System.Net.WebSockets.Client" Version="4.3.1" />
    <PackageReference Include="System.Security.Cryptography.Algorithms" Version="4.3.0" />
    <PackageReference Include="System.Threading.Thread" Version="4.3.0" />
  </ItemGroup>

  <ItemGroup Condition=" '$(TargetFramework)' == 'net46' ">
    <Reference Include="System.Net.Http" />
>>>>>>> 8407eb61
  </ItemGroup>

</Project><|MERGE_RESOLUTION|>--- conflicted
+++ resolved
@@ -1,4 +1,4 @@
-﻿<Project Sdk="Microsoft.NET.Sdk">
+<Project Sdk="Microsoft.NET.Sdk">
 
   <PropertyGroup>
     <TargetFramework>netstandard2.0</TargetFramework>
@@ -48,25 +48,7 @@
 
   <ItemGroup>
     <PackageReference Include="protobuf-net" Version="2.1.0" />
-<<<<<<< HEAD
     <PackageReference Include="Microsoft.Win32.Registry" Version="4.4.0-preview1-25305-02" />
-=======
-  </ItemGroup>
-
-  <ItemGroup Condition=" '$(TargetFramework)' == 'netstandard1.3' ">
-    <PackageReference Include="System.AppContext" Version="4.3.0" />
-    <PackageReference Include="System.Diagnostics.Process" Version="4.3.0" />
-    <PackageReference Include="System.Net.Http" Version="4.3.1" />
-    <PackageReference Include="System.Net.NameResolution" Version="4.3.0" />
-    <PackageReference Include="System.Net.NetworkInformation" Version="4.3.0" />
-    <PackageReference Include="System.Net.WebSockets.Client" Version="4.3.1" />
-    <PackageReference Include="System.Security.Cryptography.Algorithms" Version="4.3.0" />
-    <PackageReference Include="System.Threading.Thread" Version="4.3.0" />
-  </ItemGroup>
-
-  <ItemGroup Condition=" '$(TargetFramework)' == 'net46' ">
-    <Reference Include="System.Net.Http" />
->>>>>>> 8407eb61
   </ItemGroup>
 
 </Project>